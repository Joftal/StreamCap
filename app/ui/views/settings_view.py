import asyncio
import os
import json

import flet as ft

from ...models.video_format_model import VideoFormat
from ...models.video_quality_model import VideoQuality
from ...utils.delay import DelayedTaskExecutor
from ...utils.logger import logger
from ..base_page import PageBase
from ..components.help_dialog import HelpDialog
from ...core.platform_handlers import get_platform_info
from app.core.platform_handlers.platform_map import get_platform_display_name, platform_map


class SettingsPage(PageBase):
    def __init__(self, app):
        super().__init__(app)
        self.page_name = "settings"
        self.config_manager = self.app.config_manager

        self.user_config = self.config_manager.load_user_config()
        self.language_option = self.config_manager.load_language_config()
        self.default_config = self.config_manager.load_default_config()
        self.cookies_config = self.config_manager.load_cookies_config()
        self.accounts_config = self.config_manager.load_accounts_config()

        self.language_code = None
        self.default_language = None
        self.focused_control = None
        self.tab_recording = None
        self.tab_push = None
        self.tab_cookies = None
        self.tab_accounts = None
        self.tab_security = None
        self.has_unsaved_changes = {}
        self.delay_handler = DelayedTaskExecutor(self.app, self)
        self.load_language()
        self.init_unsaved_changes()
        self.page.on_keyboard_event = self.on_keyboard

    async def load(self):
        self.content_area.clean()
        language = self.app.language_manager.language
        self._ = language["settings_page"] | language["video_quality"] | language["base"]
        self.tab_recording = self.create_recording_settings_tab()
        self.tab_push = self.create_push_settings_tab()
        self.tab_cookies = self.create_cookies_settings_tab()
        self.tab_accounts = self.create_accounts_settings_tab()
        self.page.on_keyboard_event = self.on_keyboard

        tabs = [
            ft.Tab(text=self._["recording_settings"], content=self.tab_recording),
            ft.Tab(text=self._["push_settings"], content=self.tab_push),
            ft.Tab(text=self._["cookies_settings"], content=self.tab_cookies),
            ft.Tab(text=self._["accounts_settings"], content=self.tab_accounts),
        ]
        
        if self.app.page.web:
            self.tab_security = self.create_security_settings_tab()
            tabs.append(ft.Tab(text=self._["security_settings"], content=self.tab_security))

        settings_tabs = ft.Tabs(
            selected_index=0,
            animation_duration=300,
            tabs=tabs,
        )

        scrollable_content = ft.Container(
            content=settings_tabs,
            expand=True,
        )

        settings_content = ft.Container(
            content=scrollable_content,
            expand=True,
        )

        column_layout = ft.Column(
            [
                settings_content,
            ],
            spacing=0,
            expand=True,
        )

        self.content_area.controls.append(column_layout)
        self.app.complete_page.update()

    def init_unsaved_changes(self):
        self.has_unsaved_changes = {
            "user_config": False,
            "cookies_config": False,
            "accounts_config": False
        }

    def load_language(self):
        self.default_language, default_language_code = list(self.language_option.items())[0]
        select_language = self.user_config.get("language")
        self.language_code = self.language_option.get(select_language, default_language_code)
        self.app.language_code = self.language_code

    def get_config_value(self, key, default=None):
        # 默认平台筛选风格为平铺
        if key == "platform_filter_style":
            return self.user_config.get(key, self.default_config.get(key, "tile"))
        return self.user_config.get(key, self.default_config.get(key, default))

    def get_cookies_value(self, key, default=""):
        return self.cookies_config.get(key, default)

    def get_accounts_value(self, key, default=None):
        k1, k2 = key.split("_", maxsplit=1)
        return self.accounts_config.get(k1, {}).get(k2, default)

    async def restore_default_config(self, _):
        """Restore settings to their default values."""

        async def confirm_dlg(_):
            ui_language = self.user_config["language"]
            vlc_path = self.user_config.get("vlc_path", "")
            self.user_config = self.default_config.copy()
            self.user_config["language"] = ui_language
            self.user_config["enable_proxy"] = False
            # 保留VLC路径设置
            if vlc_path:
                self.user_config["vlc_path"] = vlc_path
            # 恢复默认平台筛选风格为平铺
            self.user_config["platform_filter_style"] = "tile"
            self.app.language_manager.notify_observers()
            self.page.run_task(self.load)
            await self.config_manager.save_user_config(self.user_config)
            logger.success("Default configuration restored.")
            await self.app.snack_bar.show_snack_bar(self._["success_restore_tip"], bgcolor=ft.Colors.GREEN)
            await close_dialog(None)

        async def close_dialog(_):
            restore_alert_dialog.open = False
            restore_alert_dialog.update()

        restore_alert_dialog = ft.AlertDialog(
            title=ft.Text(self._["confirm"]),
            content=ft.Text(self._["query_restore_config_tip"]),
            actions=[
                ft.TextButton(text=self._["cancel"], on_click=close_dialog),
                ft.TextButton(text=self._["sure"], on_click=confirm_dlg),
            ],
            actions_alignment=ft.MainAxisAlignment.END,
            modal=False,
        )

        self.app.dialog_area.content = restore_alert_dialog
        self.app.dialog_area.content.open = True
        self.app.dialog_area.update()

    async def on_change(self, e):
        """Handle changes in any input field and trigger auto-save."""
        key = e.control.data
        if isinstance(e.control, (ft.Switch, ft.Checkbox)):
            self.user_config[key] = e.data.lower() == "true"
        else:
            # 特殊处理vlc_path，替换为Windows风格分隔符
            if key == "vlc_path":
                self.user_config[key] = e.data.replace("/", "\\")
            else:
                self.user_config[key] = e.data
            
        if key in ["folder_name_platform", "folder_name_author", "folder_name_time", "folder_name_title"]:
            for recording in self.app.record_manager.recordings:
                recording.recording_dir = None
            self.page.run_task(self.app.record_manager.persist_recordings)
            
        if key == "language":
            self.load_language()
            self.app.language_manager.load()
            self.app.language_manager.notify_observers()
            self.page.run_task(self.load)
            # 国际化提示
            is_zh = getattr(self.app, "language_code", "zh_CN").startswith("zh")
            tip = "请点击主界面的刷新按钮来刷新监控卡片信息" if is_zh else "Please click the refresh button on the main page to refresh the monitor cards"
            self.page.run_task(self.app.snack_bar.show_snack_bar, tip, ft.Colors.AMBER)

        if key == "loop_time_seconds":
            self.app.record_manager.initialize_dynamic_state()
        self.page.run_task(self.delay_handler.start_task_timer, self.save_user_config_after_delay, None)
        self.has_unsaved_changes['user_config'] = True

    def on_cookies_change(self, e):
        """Handle changes in any input field and trigger auto-save."""
        key = e.control.data
        self.cookies_config[key] = e.data
        self.page.run_task(self.delay_handler.start_task_timer, self.save_cookies_after_delay, None)
        self.has_unsaved_changes['cookies_config'] = True

    def on_accounts_change(self, e):
        """Handle changes in any input field and trigger auto-save."""
        key = e.control.data
        k1, k2 = key.split("_", maxsplit=1)
        if k1 not in self.accounts_config:
            self.accounts_config[k1] = {}

        self.accounts_config[k1][k2] = e.data
        self.page.run_task(self.delay_handler.start_task_timer, self.save_accounts_after_delay, None)
        self.has_unsaved_changes['accounts_config'] = True

    async def save_user_config_after_delay(self, delay):
        await asyncio.sleep(delay)
        if self.has_unsaved_changes['user_config']:
            await self.config_manager.save_user_config(self.user_config)

    async def save_cookies_after_delay(self, delay):
        await asyncio.sleep(delay)
        if self.has_unsaved_changes['cookies_config']:
            await self.config_manager.save_cookies_config(self.cookies_config)

    async def save_accounts_after_delay(self, delay):
        await asyncio.sleep(delay)
        if self.has_unsaved_changes['accounts_config']:
            await self.config_manager.save_accounts_config(self.accounts_config)

    def get_video_save_path(self):
        live_save_path = self.get_config_value("live_save_path")
        if not live_save_path:
            live_save_path = os.path.join(self.app.run_path, 'downloads')
        return live_save_path

    def create_recording_settings_tab(self):
        """Create UI elements for recording settings."""
        def get_all_platforms():
            return platform_map
        def get_platform_display_name_wrapper(key):
            lang = self.app.language_code if hasattr(self.app, 'language_code') else 'zh_CN'
            return get_platform_display_name(key, lang)

        def get_selected_platforms_text():
            current_value = self.get_config_value("default_platform_with_proxy", "")
            selected_keys = [k for k in current_value.replace("，", ",").split(",") if k]
            if not selected_keys:
                return self._["none"] if "none" in self._ else "无"
            return ", ".join([get_platform_display_name_wrapper(k) for k in selected_keys])

        proxy_platform_text = ft.Text(get_selected_platforms_text(), width=220)
        def show_platform_select_dialog(e):
            current_value = self.get_config_value("default_platform_with_proxy", "")
            selected_keys = set([k for k in current_value.replace("，", ",").split(",") if k])
            all_platforms = get_all_platforms()
            checkboxes = []
            for key in all_platforms:
                cb = ft.Checkbox(
                    label=get_platform_display_name_wrapper(key),
                    value=key in selected_keys,
                    data=key
                )
                checkboxes.append(cb)
            dialog = ft.AlertDialog(
                title=ft.Text(self._["default_platform_with_proxy"]),
                content=ft.Column(checkboxes, scroll=ft.ScrollMode.AUTO, height=400),
                actions=[
                    ft.TextButton(self._["cancel"], on_click=lambda e: close_dialog()),
                    ft.TextButton(self._["sure"], on_click=lambda e: save_selection(checkboxes, dialog)),
                ],
                actions_alignment=ft.MainAxisAlignment.END,
                modal=True,
            )
            self.app.dialog_area.content = dialog
            dialog.open = True
            self.app.dialog_area.update()

        def save_selection(checkboxes, dialog):
            selected = [cb.data for cb in checkboxes if cb.value]
            self.user_config["default_platform_with_proxy"] = ",".join(selected)
            self.page.run_task(self.delay_handler.start_task_timer, self.save_user_config_after_delay, None)
            self.has_unsaved_changes['user_config'] = True
            dialog.open = False
            self.app.dialog_area.update()
            proxy_platform_text.value = get_selected_platforms_text()
            proxy_platform_text.update()
            self.page.update()

        def close_dialog():
            self.app.dialog_area.content.open = False
            self.app.dialog_area.update()

        return ft.Column(
            [
                self.create_setting_group(
                    self._["basic_settings"],
                    self._["program_config"],
                    [
                        self.create_setting_row(
                            self._["restore_defaults"],
                            ft.IconButton(
                                icon=ft.Icons.RESTORE_OUTLINED,
                                icon_size=32,
                                tooltip=self._["restore_defaults"],
                                on_click=self.restore_default_config,
                            ),
                        ),
                        self.create_setting_row(
                            self._["program_language"],
                            ft.Dropdown(
                                options=[
                                    ft.dropdown.Option(key=k, text=self._[k]) for k, v in self.language_option.items()
                                ],
                                value=self.get_config_value("language", self.default_language),
                                width=200,
                                on_change=self.on_change,
                                data="language",
                                tooltip=self._["switch_language"],
                            ),
                        ),
                        self.create_setting_row(
                            self._["filename_includes_title"],
                            ft.Switch(
                                value=self.get_config_value("filename_includes_title"),
                                on_change=self.on_change,
                                data="filename_includes_title",
                            ),
                        ),
                        self.pick_folder(
                            self._["live_recording_path"],
                            ft.TextField(
                                value=self.get_video_save_path(),
                                width=300,
                                on_change=self.on_change,
                                data="live_save_path",
                            ),
                        ),
                        self.create_setting_row(
                            self._["remove_emojis"],
                            ft.Switch(
                                value=self.get_config_value("remove_emojis"),
                                on_change=self.on_change,
                                data="remove_emojis",
                            ),
                        ),
                        self.create_folder_setting_row(self._["name_rules"]),
                        self.create_setting_row(
                            self._["vlc_path"],
                            ft.TextField(
                                value=self.get_config_value("vlc_path", ""),
                                width=380,
                                on_change=self.on_change,
                                data="vlc_path",
                                hint_text=self._["vlc_path_hint"] if "vlc_path_hint" in self._ else "",
                            ),
                        ),
                        self.create_setting_row(
                            self._["default_platform_with_proxy"],
                            ft.Row([
                                proxy_platform_text,
                                ft.ElevatedButton(
                                    text=self._["select"],
                                    icon=ft.Icons.LIST_ALT,
                                    on_click=show_platform_select_dialog,
                                    tooltip=self._["default_platform_with_proxy"]
                                )
                            ]),
                        ),
                        self.create_setting_row(
                            self._["platform_filter_style"],
                            ft.Dropdown(
                                options=[
                                    ft.dropdown.Option(key="tile", text=self._["platform_filter_style_tile"]),
                                    ft.dropdown.Option(key="dropdown", text=self._["platform_filter_style_dropdown"]),
                                ],
                                value=self.get_config_value("platform_filter_style", "tile"),
                                width=260,
                                on_change=self.on_change,
                                data="platform_filter_style",
                                tooltip=self._["platform_filter_style_tip"],
                            ),
                        ),
                    ],
                ),
                self.create_setting_group(
                    self._["proxy_settings"],
                    self._["is_proxy_enabled"],
                    [
                        self.create_setting_row(
                            self._["enable_proxy"],
                            ft.Switch(
                                value=self.get_config_value("enable_proxy"),
                                on_change=self.on_change,
                                data="enable_proxy",
                            ),
                        ),
                        self.create_setting_row(
                            self._["proxy_address"],
                            ft.TextField(
                                value=self.get_config_value("proxy_address"),
                                width=300,
                                on_change=self.on_change,
                                data="proxy_address",
                            ),
                        ),
                    ],
                ),
                self.create_setting_group(
                    self._["recording_options"],
                    self._["advanced_config"],
                    [
                        self.create_setting_row(
                            self._["video_record_format"],
                            ft.Dropdown(
                                options=[ft.dropdown.Option(i) for i in VideoFormat.get_formats()],
                                value=self.get_config_value("video_format", VideoFormat.TS),
                                width=200,
                                data="video_format",
                                on_change=self.on_change,
                                tooltip=self._["switch_video_format"],
                            ),
                        ),
                        self.create_setting_row(
                            self._["recording_quality"],
                            ft.Dropdown(
                                options=[ft.dropdown.Option(i, text=self._[i]) for i in VideoQuality.get_qualities()],
                                value=self.get_config_value("record_quality", VideoQuality.OD),
                                width=200,
                                data="record_quality",
                                on_change=self.on_change,
                                tooltip=self._["switch_recording_quality"],
                            ),
                        ),
                        self.create_setting_row(
                            self._["loop_time"],
                            ft.TextField(
                                value=self.get_config_value("loop_time_seconds"),
                                width=100,
                                data="loop_time_seconds",
                                on_change=self.on_change,
                            ),
                        ),
                        self.create_setting_row(
                            self._["is_segmented_recording_enabled"],
                            ft.Switch(
                                value=self.get_config_value("segmented_recording_enabled"),
                                data="segmented_recording_enabled",
                                on_change=self.on_change,
                            ),
                        ),
                        self.create_setting_row(
                            self._["force_https"],
                            ft.Switch(
                                value=self.get_config_value("force_https_recording"),
                                data="force_https_recording",
                                on_change=self.on_change,
                            ),
                        ),
                        self.create_setting_row(
                            self._["space_threshold"],
                            ft.TextField(
                                value=self.get_config_value("recording_space_threshold"),
                                width=100,
                                data="recording_space_threshold",
                                on_change=self.on_change,
                            ),
                        ),
                        self.create_setting_row(
                            self._["segment_time"],
                            ft.TextField(
                                value=self.get_config_value("video_segment_time"),
                                width=100,
                                data="video_segment_time",
                                on_change=self.on_change,
                            ),
                        ),
                        self.create_setting_row(
                            self._["convert_mp4"],
                            ft.Switch(
                                value=self.get_config_value("convert_to_mp4"),
                                data="convert_to_mp4",
                                on_change=self.on_change,
                            ),
                        ),
                        self.create_setting_row(
                            self._["delete_original"],
                            ft.Switch(
                                value=self.get_config_value("delete_original"),
                                data="delete_original",
                                on_change=self.on_change,
                            ),
                        ),
                        self.create_setting_row(
                            self._["generate_timestamps_subtitle"],
                            ft.Switch(
                                value=self.get_config_value("generate_time_subtitle_file"),
                                data="generate_time_subtitle_file",
                                on_change=self.on_change,
                            ),
                        ),
                        self.create_setting_row(
                            self._["custom_script"],
                            ft.Switch(
                                value=self.get_config_value("execute_custom_script"),
                                data="execute_custom_script",
                                on_change=self.on_change,
                            ),
                        ),
                        self.create_setting_row(
                            self._["script_command"],
                            ft.TextField(
                                value=self.get_config_value("custom_script_command"),
                                width=300,
                                data="custom_script_command",
                                on_change=self.on_change,
                            ),
                        ),
                    ],
                ),
            ],
            spacing=10,
            scroll=ft.ScrollMode.AUTO,
        )

    def create_push_settings_tab(self):
        """Create UI elements for push configuration."""
        return ft.Column(
            [
                self.create_setting_group(
                    self._["push_notifications"],
                    self._["stream_start_notification_enabled"],
                    [
                        self.create_setting_row(
                            self._["open_broadcast_push_enabled"],
                            ft.Switch(
                                value=self.get_config_value("stream_start_notification_enabled"),
                                data="stream_start_notification_enabled",
                                on_change=self.on_change,
                            ),
                        ),
                        self.create_setting_row(
                            self._["close_broadcast_push_enabled"],
                            ft.Switch(
                                value=self.get_config_value("stream_end_notification_enabled"),
                                data="stream_end_notification_enabled",
                                on_change=self.on_change,
                            ),
                        ),
                        self.create_setting_row(
                            self._["only_notify_no_record"],
                            ft.Switch(
                                value=self.get_config_value("only_notify_no_record"),
                                data="only_notify_no_record",
                                on_change=self.on_change,
                            ),
                        ),
                        self.create_setting_row(
                            self._["notify_loop_time"],
                            ft.TextField(
                                value=self.get_config_value("notify_loop_time"),
                                width=300,
                                data="notify_loop_time",
                                on_change=self.on_change,
                            ),
                        ),
                    ],
                ),
                self.create_setting_group(
                    self._["custom_push_settings"],
                    self._["personalized_notification_content_behavior"],
                    [
                        self.create_setting_row(
                            self._["custom_push_title"],
                            ft.TextField(
                                value=self.get_config_value("custom_notification_title"),
                                width=300,
                                data="custom_notification_title",
                                on_change=self.on_change,
                            ),
                        ),
                        self.create_setting_row(
                            self._["custom_open_broadcast_content"],
                            ft.TextField(
                                value=self.get_config_value("custom_stream_start_content"),
                                width=300,
                                data="custom_stream_start_content",
                                on_change=self.on_change,
                            ),
                        ),
                        self.create_setting_row(
                            self._["custom_close_broadcast_content"],
                            ft.TextField(
                                value=self.get_config_value("custom_stream_end_content"),
                                width=300,
                                data="custom_stream_end_content",
                                on_change=self.on_change,
                            ),
                        ),
                    ],
                ),
                self.create_setting_group(
                    self._["push_channels"],
                    self._["select_and_enable_channels"],
                    [self.create_push_channels_layout()]
                ),
                self.create_setting_group(
                    self._["channel_configuration"],
                    self._["configure_enabled_channels"],
                    [
                        self.create_channel_config(
                            self._["dingtalk"],
                            [
                                self.create_setting_row(
                                    self._["dingtalk_webhook_url"],
                                    ft.TextField(
                                        value=self.get_config_value("dingtalk_webhook_url"),
                                        hint_text=self._["dingtalk_webhook_hint"],
                                        width=300,
                                        on_change=self.on_change,
                                        data="dingtalk_webhook_url",
                                    ),
                                ),
                                self.create_setting_row(
                                    self._["dingtalk_at_objects"],
                                    ft.TextField(
                                        value=self.get_config_value("dingtalk_at_objects"),
                                        hint_text=self._["dingtalk_phone_numbers_hint"],
                                        width=300,
                                        on_change=self.on_change,
                                        data="dingtalk_at_objects",
                                    ),
                                ),
                                self.create_setting_row(
                                    self._["dingtalk_at_all"],
                                    ft.Switch(
                                        value=self.get_config_value("dingtalk_at_all"),
                                        on_change=self.on_change,
                                        data="dingtalk_at_all",
                                    ),
                                ),
                            ],
                        ),
                        self.create_channel_config(
                            self._["wechat"],
                            [
                                self.create_setting_row(
                                    self._["wechat_webhook_url"],
                                    ft.TextField(
                                        value=self.get_config_value("wechat_webhook_url"),
                                        width=300,
                                        on_change=self.on_change,
                                        data="wechat_webhook_url",
                                    ),
                                ),
                            ],
                        ),
                        self.create_channel_config(
                            "Bark",
                            [
                                self.create_setting_row(
                                    self._["bark_webhook_url"],
                                    ft.TextField(
                                        value=self.get_config_value("bark_webhook_url"),
                                        width=300,
                                        on_change=self.on_change,
                                        data="bark_webhook_url",
                                    ),
                                ),
                                self.create_setting_row(
                                    self._["bark_interrupt_level"],
                                    ft.Dropdown(
                                        options=[ft.dropdown.Option("active"), ft.dropdown.Option("passive")],
                                        value=self.get_config_value("bark_interrupt_level"),
                                        width=200,
                                        on_change=self.on_change,
                                        data="bark_interrupt_level",
                                    ),
                                ),
                                self.create_setting_row(
                                    self._["bark_sound"],
                                    ft.TextField(
                                        width=300,
                                        on_change=self.on_change,
                                        data="bark_sound",
                                        value=self.get_config_value("bark_sound"),
                                    ),
                                ),
                            ],
                        ),
                        self.create_channel_config(
                            "Ntfy",
                            [
                                self.create_setting_row(
                                    self._["ntfy_server_url"],
                                    ft.TextField(
                                        value=self.get_config_value("ntfy_server_url"),
                                        width=300,
                                        on_change=self.on_change,
                                        data="ntfy_server_url",
                                    ),
                                ),
                                self.create_setting_row(
                                    self._["ntfy_tags"],
                                    ft.TextField(
                                        value=self.get_config_value("ntfy_tags"),
                                        width=300,
                                        on_change=self.on_change,
                                        data="ntfy_tags",
                                    ),
                                ),
                                self.create_setting_row(
                                    self._["ntfy_email"],
                                    ft.TextField(
                                        value=self.get_config_value("ntfy_email"),
                                        width=300,
                                        on_change=self.on_change,
                                        data="ntfy_email",
                                    ),
                                ),
                                self.create_setting_row(
                                    self._["ntfy_action_url"],
                                    ft.TextField(
                                        value=self.get_config_value("ntfy_action_url"),
                                        width=300,
                                        on_change=self.on_change,
                                        data="ntfy_action_url",
                                    ),
                                ),
                            ],
                        ),
                        self.create_channel_config(
                            "Telegram",
                            [
                                self.create_setting_row(
                                    self._["telegram_api_token"],
                                    ft.TextField(
                                        value=self.get_config_value("telegram_api_token"),
                                        width=300,
                                        on_change=self.on_change,
                                        data="telegram_api_token",
                                    ),
                                ),
                                self.create_setting_row(
                                    self._["telegram_chat_id"],
                                    ft.TextField(
                                        value=self.get_config_value("telegram_chat_id"),
                                        width=300,
                                        on_change=self.on_change,
                                        data="telegram_chat_id",
                                    ),
                                ),
                            ],
                        ),
                        self.create_channel_config(
                            "Email",
                            [
                                self.create_setting_row(
                                    self._["smtp_server"],
                                    ft.TextField(
                                        value=self.get_config_value("smtp_server"),
                                        width=300,
                                        on_change=self.on_change,
                                        data="smtp_server",
                                    ),
                                ),
                                self.create_setting_row(
                                    self._["email_username"],
                                    ft.TextField(
                                        value=self.get_config_value("email_username"),
                                        width=300,
                                        on_change=self.on_change,
                                        data="email_username",
                                    ),
                                ),
                                self.create_setting_row(
                                    self._["email_password"],
                                    ft.TextField(
                                        value=self.get_config_value("email_password"),
                                        width=300,
                                        on_change=self.on_change,
                                        data="email_password",
                                    ),
                                ),
                                self.create_setting_row(
                                    self._["sender_email"],
                                    ft.TextField(
                                        value=self.get_config_value("sender_email"),
                                        width=300,
                                        on_change=self.on_change,
                                        data="sender_email",
                                    ),
                                ),
                                self.create_setting_row(
                                    self._["sender_name"],
                                    ft.TextField(
                                        value=self.get_config_value("sender_name"),
                                        width=300,
                                        on_change=self.on_change,
                                        data="sender_name",
                                    ),
                                ),
                                self.create_setting_row(
                                    self._["recipient_email"],
                                    ft.TextField(
                                        value=self.get_config_value("recipient_email"),
                                        width=300,
                                        on_change=self.on_change,
                                        data="recipient_email",
                                    ),
                                ),
                            ],
                        ),
                    ],
                ),
            ],
            spacing=10,
            scroll=ft.ScrollMode.AUTO,
        )

    def create_push_channels_layout(self):
        controls = [
            self.create_channel_switch_container(
<<<<<<< HEAD
                "DingTalk", ft.Icons.BUSINESS_CENTER, "dingtalk_enabled"
            ),
            self.create_channel_switch_container(
                "WeChat", ft.Icons.WECHAT, "wechat_enabled"
            ),
            self.create_channel_switch_container(
                "ServerChan", ft.Icons.CLOUD_OUTLINED, "serverchan_enabled"
            ),
            self.create_channel_switch_container(
                "Email", ft.Icons.EMAIL, "email_enabled"
=======
                self._["dingtalk"], ft.Icons.BUSINESS_CENTER, "dingtalk_enabled"
            ),
            self.create_channel_switch_container(
                self._["wechat"], ft.Icons.WECHAT, "wechat_enabled"
            ),
            self.create_channel_switch_container(
                self._["serverchan"], ft.Icons.CLOUD_OUTLINED, "serverchan_enabled"
            ),
            self.create_channel_switch_container(
                self._["email"], ft.Icons.EMAIL, "email_enabled"
>>>>>>> e8f5d6ce
            ),
            self.create_channel_switch_container(
                "Bark", ft.Icons.NOTIFICATIONS_ACTIVE, "bark_enabled"
            ),
            self.create_channel_switch_container(
                "Ntfy", ft.Icons.NOTIFICATIONS, "ntfy_enabled"
            ),
            self.create_channel_switch_container(
<<<<<<< HEAD
                "Telegram", ft.Icons.SMS, "telegram_enabled"
=======
                self._["telegram"], ft.Icons.SMS, "telegram_enabled"
>>>>>>> e8f5d6ce
            ),
        ]
        
        if self.app.page.web:
            return ft.Row(
                controls=controls,
                alignment=ft.MainAxisAlignment.START,
                spacing=12,
            )
        else:
            return ft.Container(
                content=ft.GridView(
                    controls=controls,
                    runs_count=3,
                    max_extent=175,
                    spacing=5,
                    run_spacing=2,
                    child_aspect_ratio=2.5,
                ),
                expand=True,
            )
        
    def create_cookies_settings_tab(self):
        """Create UI elements for push configuration."""
        platforms = [
            "douyin",
            "tiktok",
            "kuaishou",
            "huya",
            "douyu",
            "yy",
            "bilibili",
            "xhs",
            "bigo",
            "blued",
            "soop",
            "netease",
            "qiandurebo",
            "pandalive",
            "maoerfm",
            "winktv",
            "flextv",
            "look",
            "popkontv",
            "twitcasting",
            "baidu",
            "weibo",
            "kugou",
            "twitch",
            "liveme",
            "huajiao",
            "liuxing",
            "showroom",
            "acfun",
            "changliao",
            "yinbo",
            "inke",
            "zhihu",
            "chzzk",
            "haixiu",
            "vvxq",
            "17live",
            "lang",
            "piaopiao",
            "6room",
            "lehai",
            "catshow",
            "shopee",
            "youtube",
            "taobao",
            "jd",
        ]

        setting_rows = []
        for platform in platforms:
            cookie_field = ft.TextField(
                value=self.get_cookies_value(platform), width=500, data=platform, on_change=self.on_cookies_change
            )
            setting_rows.append(self.create_setting_row(self._[f"{platform}_cookie"], cookie_field))

        return ft.Column(
            [
                self.create_setting_group(
                    self._["cookies_settings"], self._["configure_platform_cookies"], setting_rows
                ),
            ],
            spacing=10,
            scroll=ft.ScrollMode.AUTO,
        )

    def create_accounts_settings_tab(self):
        """Create UI elements for platform accounts configuration."""
        return ft.Column(
            [
                self.create_setting_group(
                    self._["accounts_settings"],
                    self._["configure_platform_accounts"],
                    [
                        self.create_setting_row(
                            self._["sooplive_username"],
                            ft.TextField(
                                value=self.get_accounts_value("sooplive_username"),
                                width=500,
                                data="sooplive_username",
                                on_change=self.on_accounts_change,
                            ),
                        ),
                        self.create_setting_row(
                            self._["sooplive_password"],
                            ft.TextField(
                                value=self.get_accounts_value("sooplive_password"),
                                width=500,
                                data="sooplive_password",
                                on_change=self.on_accounts_change,
                            ),
                        ),
                        self.create_setting_row(
                            self._["flextv_username"],
                            ft.TextField(
                                value=self.get_accounts_value("flextv_username"),
                                width=500,
                                data="flextv_username",
                                on_change=self.on_accounts_change,
                            ),
                        ),
                        self.create_setting_row(
                            self._["flextv_password"],
                            ft.TextField(
                                value=self.get_accounts_value("flextv_password"),
                                width=500,
                                data="flextv_password",
                                on_change=self.on_accounts_change,
                            ),
                        ),
                        self.create_setting_row(
                            self._["popkontv_username"],
                            ft.TextField(
                                value=self.get_accounts_value("popkontv_username"),
                                width=500,
                                data="popkontv_username",
                                on_change=self.on_accounts_change,
                            ),
                        ),
                        self.create_setting_row(
                            self._["popkontv_password"],
                            ft.TextField(
                                value=self.get_accounts_value("popkontv_password"),
                                width=500,
                                data="popkontv_password",
                                on_change=self.on_accounts_change,
                            ),
                        ),
                        self.create_setting_row(
                            self._["twitcasting_account_type"],
                            ft.Dropdown(
                                options=[ft.dropdown.Option("Default"), ft.dropdown.Option("Twitter")],
                                value=self.get_accounts_value("twitcasting_account_type", "Default"),
                                width=500,
                                data="twitcasting_account_type",
                                on_change=self.on_accounts_change,
                                tooltip=self._["switch_account_type"],
                            ),
                        ),
                        self.create_setting_row(
                            self._["twitcasting_username"],
                            ft.TextField(
                                value=self.get_accounts_value("twitcasting_username"),
                                width=500,
                                data="twitcasting_username",
                                on_change=self.on_accounts_change,
                            ),
                        ),
                        self.create_setting_row(
                            self._["twitcasting_password"],
                            ft.TextField(
                                value=self.get_accounts_value("twitcasting_password"),
                                width=500,
                                data="twitcasting_password",
                                on_change=self.on_accounts_change,
                            ),
                        ),
                    ],
                ),
            ],
            spacing=10,
            scroll=ft.ScrollMode.AUTO,
        )

    def create_folder_setting_row(self, label):
        return ft.Row(
            [
                ft.Text(label, width=200, text_align=ft.TextAlign.RIGHT),
                ft.Checkbox(
                    label=self._["platform"],
                    value=self.get_config_value("folder_name_platform"),
                    on_change=self.on_change,
                    data="folder_name_platform",
                ),
                ft.Checkbox(
                    label=self._["author"],
                    value=self.get_config_value("folder_name_author"),
                    on_change=self.on_change,
                    data="folder_name_author",
                ),
                ft.Checkbox(
                    label=self._["time"],
                    value=self.get_config_value("folder_name_time"),
                    on_change=self.on_change,
                    data="folder_name_time",
                ),
                ft.Checkbox(
                    label=self._["title"],
                    value=self.get_config_value("folder_name_title"),
                    on_change=self.on_change,
                    data="folder_name_title",
                ),
            ],
            alignment=ft.MainAxisAlignment.START,
            vertical_alignment=ft.CrossAxisAlignment.CENTER,
        )

    def create_channel_switch_container(self, channel_name, icon, key):
        """Helper method to create a container with a switch and an icon for each channel."""
        return ft.Container(
            content=ft.Row(
                [
                    ft.Icon(icon, size=24, color=ft.Colors.GREY_700),
                    ft.Text(channel_name, size=14),
                    ft.Switch(value=self.get_config_value(key), label="", width=50, on_change=self.on_change, data=key),
                ],
                alignment=ft.MainAxisAlignment.START,
                vertical_alignment=ft.CrossAxisAlignment.CENTER,
            ),
            padding=5,
            margin=5,
        )

    @staticmethod
    def create_channel_config(channel_name, settings):
        """Helper method to create expandable configurations for each channel."""
        return ft.ExpansionTile(
            initially_expanded=False,
            title=ft.Text(channel_name, size=14, weight=ft.FontWeight.BOLD),
            controls=[ft.Container(content=ft.Column(settings, spacing=5), padding=10)],
            tile_padding=0,
        )

    @staticmethod
    def create_setting_group(title, description, settings):
        """Helper method to group settings under a title."""
        return ft.Card(
            content=ft.Container(
                content=ft.Column(
                    [
                        ft.Text(title, size=16, weight=ft.FontWeight.BOLD),
                        ft.Text(description, theme_style=ft.TextThemeStyle.BODY_MEDIUM, opacity=0.7),
                        *settings,
                    ],
                    spacing=5,
                ),
                padding=10,
            ),
            elevation=5,
            margin=10,
        )

    def set_focused_control(self, control):
        """Store the currently focused control."""
        self.focused_control = control

    def create_setting_row(self, label, control):
        """Helper method to create a row for each setting."""
        if hasattr(control, 'on_focus'):
            control.on_focus = lambda e: self.set_focused_control(e.control)
        return ft.Row(
            [ft.Text(label, width=200, text_align=ft.TextAlign.RIGHT), control],
            alignment=ft.MainAxisAlignment.START,
            vertical_alignment=ft.CrossAxisAlignment.CENTER,
        )

    def pick_folder(self, label, control):
        def picked_folder(e: ft.FilePickerResultEvent):
            path = e.path
            if path:
                control.value = path
                control.update()
                e.control.data = control.data
                e.data = path
                self.page.run_task(self.on_change, e)

        async def pick_folder(_):
            if self.app.page.web:
                await self.app.snack_bar.show_snack_bar(self._["unsupported_select_path"])
            folder_picker.get_directory_path()

        folder_picker = ft.FilePicker(on_result=picked_folder)
        self.page.overlay.append(folder_picker)
        self.page.update()

        btn_pick_folder = ft.ElevatedButton(
            text=self._["select"], icon=ft.Icons.FOLDER_OPEN, on_click=pick_folder, tooltip=self._["select_btn_tip"]
        )
        return ft.Row(
            [ft.Text(label, width=200, text_align=ft.TextAlign.RIGHT), control, btn_pick_folder],
            alignment=ft.MainAxisAlignment.START,
            vertical_alignment=ft.CrossAxisAlignment.CENTER,
        )

    async def is_changed(self):
        if self.app.current_page != self:
            return

        show_snack_bar = False
        save_methods = {
            "user_config": (self.config_manager.save_user_config, self.user_config),
            "cookies_config": (self.config_manager.save_cookies_config, self.cookies_config),
            "accounts_config": (self.config_manager.save_accounts_config, self.accounts_config)
        }

        for config_key, should_save in self.has_unsaved_changes.items():
            if should_save and config_key in save_methods:
                save_method, config_value = save_methods[config_key]
                await save_method(config_value)
                self.has_unsaved_changes[config_key] = False
                show_snack_bar = True

        if show_snack_bar:
            await self.app.snack_bar.show_snack_bar(
                self._["success_save_config_tip"], duration=1500, bgcolor=ft.Colors.GREEN
            )

    async def on_keyboard(self, e: ft.KeyboardEvent):
        if e.alt and e.key == "H":
            self.app.dialog_area.content = HelpDialog(self.app)
            self.app.dialog_area.content.open = True
            self.app.dialog_area.update()

        if self.app.current_page == self and e.ctrl and e.key == "S":
            self.page.run_task(self.is_changed)

    def create_security_settings_tab(self):
        
        async def change_password(_):
            old_password = old_password_field.value
            new_password = new_password_field.value
            confirm_password = confirm_password_field.value
            
            if not old_password:
                await self.app.snack_bar.show_snack_bar(self._["old_password_required"], bgcolor=ft.Colors.RED)
                return
                
            if not new_password:
                await self.app.snack_bar.show_snack_bar(self._["new_password_required"], bgcolor=ft.Colors.RED)
                return
                
            if new_password != confirm_password:
                await self.app.snack_bar.show_snack_bar(self._["passwords_not_match"], bgcolor=ft.Colors.RED)
                return
                
            _username = self.app.current_username
            if _username:
                success = await self.app.auth_manager.change_password(_username, old_password, new_password)
                
                if success:
                    old_password_field.value = ""
                    new_password_field.value = ""
                    confirm_password_field.value = ""
                    old_password_field.update()
                    new_password_field.update()
                    confirm_password_field.update()
                    
                    await self.app.snack_bar.show_snack_bar(self._["password_changed"], bgcolor=ft.Colors.GREEN)
                else:
                    await self.app.snack_bar.show_snack_bar(self._["old_password_incorrect"], bgcolor=ft.Colors.RED)
            else:
                await self.app.snack_bar.show_snack_bar(self._["not_logged_in"], bgcolor=ft.Colors.RED)
        
        username = self.app.current_username or "admin"
        
        old_password_field = ft.TextField(
            password=True,
            width=300,
            label=self._["old_password"],
        )
        
        new_password_field = ft.TextField(
            password=True,
            width=300,
            label=self._["new_password"],
        )
        
        confirm_password_field = ft.TextField(
            password=True,
            width=300,
            label=self._["confirm_password"],
        )
        
        change_password_button = ft.ElevatedButton(
            text=self._["change_password"],
            on_click=change_password,
            icon=ft.icons.LOCK_RESET,
        )
        
        return ft.Column(
            [
                self.create_setting_group(
                    self._["security_settings"],
                    self._["web_login_configuration"],
                    [
                        self.create_setting_row(
                            self._["current_username"],
                            ft.Text(username),
                        ),
                        self.create_setting_row(
                            self._["old_password"],
                            old_password_field,
                        ),
                        self.create_setting_row(
                            self._["new_password"],
                            new_password_field,
                        ),
                        self.create_setting_row(
                            self._["confirm_password"],
                            confirm_password_field,
                        ),
                        self.create_setting_row(
                            "",
                            change_password_button,
                        ),
                    ],
                ),
            ],
            spacing=10,
            scroll=ft.ScrollMode.AUTO,
        )<|MERGE_RESOLUTION|>--- conflicted
+++ resolved
@@ -812,7 +812,6 @@
     def create_push_channels_layout(self):
         controls = [
             self.create_channel_switch_container(
-<<<<<<< HEAD
                 "DingTalk", ft.Icons.BUSINESS_CENTER, "dingtalk_enabled"
             ),
             self.create_channel_switch_container(
@@ -823,18 +822,6 @@
             ),
             self.create_channel_switch_container(
                 "Email", ft.Icons.EMAIL, "email_enabled"
-=======
-                self._["dingtalk"], ft.Icons.BUSINESS_CENTER, "dingtalk_enabled"
-            ),
-            self.create_channel_switch_container(
-                self._["wechat"], ft.Icons.WECHAT, "wechat_enabled"
-            ),
-            self.create_channel_switch_container(
-                self._["serverchan"], ft.Icons.CLOUD_OUTLINED, "serverchan_enabled"
-            ),
-            self.create_channel_switch_container(
-                self._["email"], ft.Icons.EMAIL, "email_enabled"
->>>>>>> e8f5d6ce
             ),
             self.create_channel_switch_container(
                 "Bark", ft.Icons.NOTIFICATIONS_ACTIVE, "bark_enabled"
@@ -843,11 +830,7 @@
                 "Ntfy", ft.Icons.NOTIFICATIONS, "ntfy_enabled"
             ),
             self.create_channel_switch_container(
-<<<<<<< HEAD
                 "Telegram", ft.Icons.SMS, "telegram_enabled"
-=======
-                self._["telegram"], ft.Icons.SMS, "telegram_enabled"
->>>>>>> e8f5d6ce
             ),
         ]
         
@@ -869,7 +852,7 @@
                 ),
                 expand=True,
             )
-        
+                
     def create_cookies_settings_tab(self):
         """Create UI elements for push configuration."""
         platforms = [
