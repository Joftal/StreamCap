--- conflicted
+++ resolved
@@ -24,6 +24,10 @@
 DEFAULT_PORT = 6006
 ASSETS_DIR = "assets"
 
+# 模块级变量，用于存储命令行参数和平台信息
+_args = None
+_platform = None
+
 
 def get_scale_factor():
     """仅Windows下获取主显示器DPI缩放比例，其他平台返回1.0"""
@@ -35,78 +39,91 @@
             # 获取主显示器DPI
             dpi = user32.GetDpiForSystem()
             return dpi / 96  # 96为100%缩放
-        except Exception:
+        except Exception as e:
+            logger.warning(f"获取DPI缩放比例失败: {e}")
             return 1.0
     return 1.0
 
 
 def setup_window(page: ft.Page, is_web: bool, user_config: dict = None) -> None:
-    page.window.icon = os.path.join(execute_dir, ASSETS_DIR, "icon.ico")
-    page.window.to_front()
-    page.skip_task_bar = True
-    page.always_on_top = True
-    page.focused = True
-
-    if not is_web:
-        try:
-            # 获取主显示器信息
-            screen = get_monitors()[0]
-            scale_factor = get_scale_factor()
-            # 逻辑分辨率（考虑DPI缩放）
-            logical_width = int(screen.width / scale_factor)
-            logical_height = int(screen.height / scale_factor)
-            # 设置默认窗口大小，并根据分辨率进行适配
-            width = DEFAULT_WIDTH
-            height = DEFAULT_HEIGHT
-            # 对高分辨率屏幕进行适配的默认值
-            if logical_width >= 3840:  # 4K分辨率
-                adapted_width = int(DEFAULT_WIDTH * SCALE_4K)
-                adapted_height = int(DEFAULT_HEIGHT * SCALE_4K)
-            elif logical_width >= 2560:  # 2K分辨率
-                adapted_width = int(DEFAULT_WIDTH * SCALE_2K)
-                adapted_height = int(DEFAULT_HEIGHT * SCALE_2K)
-            else:
-                adapted_width = DEFAULT_WIDTH
-                adapted_height = DEFAULT_HEIGHT
-            # 优先使用用户配置中保存的窗口大小
-            if user_config and user_config.get("window_width") and user_config.get("window_height"):
-                saved_width = user_config["window_width"]
-                saved_height = user_config["window_height"]
-                # 检查保存的窗口大小是否超出屏幕分辨率（留出任务栏和标题栏的空间）
-                max_safe_width = logical_width - WINDOW_MARGIN
-                max_safe_height = logical_height - WINDOW_MARGIN
-                # 如果窗口尺寸过大，重新调整到合理大小
-                if saved_width > max_safe_width or saved_height > max_safe_height:
-                    # 计算超出比例
-                    width_ratio = saved_width / max_safe_width if saved_width > max_safe_width else 1
-                    height_ratio = saved_height / max_safe_height if saved_height > max_safe_height else 1
-                    # 取较大的比例进行等比例缩放
-                    scale_ratio = max(width_ratio, height_ratio)
-                    # 调整窗口大小
-                    width = int(saved_width / scale_ratio)
-                    height = int(saved_height / scale_ratio)
-                    logger.warning(f"保存的窗口大小({saved_width}x{saved_height})超出屏幕分辨率({logical_width}x{logical_height})，已调整为: {width}x{height}")
+    try:
+        page.window.icon = os.path.join(execute_dir, ASSETS_DIR, "icon.ico")
+        page.window.to_front()
+        page.skip_task_bar = True
+        page.always_on_top = True
+        page.focused = True
+
+        if not is_web:
+            try:
+                # 获取主显示器信息
+                screen = get_monitors()[0]
+                scale_factor = get_scale_factor()
+                # 逻辑分辨率（考虑DPI缩放）
+                logical_width = int(screen.width / scale_factor)
+                logical_height = int(screen.height / scale_factor)
+                # 设置默认窗口大小，并根据分辨率进行适配
+                width = DEFAULT_WIDTH
+                height = DEFAULT_HEIGHT
+                # 对高分辨率屏幕进行适配的默认值
+                if logical_width >= 3840:  # 4K分辨率
+                    adapted_width = int(DEFAULT_WIDTH * SCALE_4K)
+                    adapted_height = int(DEFAULT_HEIGHT * SCALE_4K)
+                elif logical_width >= 2560:  # 2K分辨率
+                    adapted_width = int(DEFAULT_WIDTH * SCALE_2K)
+                    adapted_height = int(DEFAULT_HEIGHT * SCALE_2K)
                 else:
-                    width = saved_width
-                    height = saved_height
-                    logger.info(f"使用用户保存的窗口大小: {width}x{height}")
-            else:
-                # 使用根据分辨率适配的大小
-                width = adapted_width
-                height = adapted_height
-            # 确保窗口尺寸不小于最小尺寸
-            width = max(width, MIN_WIDTH)
-            height = max(height, MIN_HEIGHT)
-            # 应用窗口大小
-            page.window.width = width
-            page.window.height = height
-            # 确保窗口左上角位置在合理范围内
-            page.window.left = max(0, min(logical_width - width, int((logical_width - width) / 2)))
-            page.window.top = max(0, min(logical_height - height, int((logical_height - height) / 2)))
-        except IndexError:
-            logger.warning("No monitors detected, using default window size.")
-            page.window.width = DEFAULT_WIDTH
-            page.window.height = DEFAULT_HEIGHT
+                    adapted_width = DEFAULT_WIDTH
+                    adapted_height = DEFAULT_HEIGHT
+                # 优先使用用户配置中保存的窗口大小
+                if user_config and user_config.get("window_width") and user_config.get("window_height"):
+                    try:
+                        saved_width = int(user_config["window_width"])
+                        saved_height = int(user_config["window_height"])
+                        # 检查保存的窗口大小是否超出屏幕分辨率（留出任务栏和标题栏的空间）
+                        max_safe_width = logical_width - WINDOW_MARGIN
+                        max_safe_height = logical_height - WINDOW_MARGIN
+                        # 如果窗口尺寸过大，重新调整到合理大小
+                        if saved_width > max_safe_width or saved_height > max_safe_height:
+                            # 计算超出比例
+                            width_ratio = saved_width / max_safe_width if saved_width > max_safe_width else 1
+                            height_ratio = saved_height / max_safe_height if saved_height > max_safe_height else 1
+                            # 取较大的比例进行等比例缩放
+                            scale_ratio = max(width_ratio, height_ratio)
+                            # 调整窗口大小
+                            width = int(saved_width / scale_ratio)
+                            height = int(saved_height / scale_ratio)
+                            logger.warning(f"保存的窗口大小({saved_width}x{saved_height})超出屏幕分辨率({logical_width}x{logical_height})，已调整为: {width}x{height}")
+                        else:
+                            width = saved_width
+                            height = saved_height
+                            logger.info(f"使用用户保存的窗口大小: {width}x{height}")
+                    except (ValueError, TypeError) as e:
+                        logger.warning(f"无效的窗口大小配置: {e}，使用适配的默认值")
+                        width = adapted_width
+                        height = adapted_height
+                else:
+                    # 使用根据分辨率适配的大小
+                    width = adapted_width
+                    height = adapted_height
+                # 确保窗口尺寸不小于最小尺寸
+                width = max(width, MIN_WIDTH)
+                height = max(height, MIN_HEIGHT)
+                # 应用窗口大小
+                page.window.width = width
+                page.window.height = height
+                # 确保窗口左上角位置在合理范围内
+                page.window.left = max(0, min(logical_width - width, int((logical_width - width) / 2)))
+                page.window.top = max(0, min(logical_height - height, int((logical_height - height) / 2)))
+            except IndexError:
+                logger.warning("No monitors detected, using default window size.")
+                page.window.width = DEFAULT_WIDTH
+                page.window.height = DEFAULT_HEIGHT
+            except Exception as e:
+                logger.error(f"设置窗口大小时发生错误: {e}")
+                page.window.width = DEFAULT_WIDTH
+                page.window.height = DEFAULT_HEIGHT
+    except Exception as e:
+        logger.error(f"设置窗口属性时发生错误: {e}")
 
 
 def get_route_handler() -> dict[str, str]:
@@ -152,11 +169,10 @@
     return disconnect
 
 
-<<<<<<< HEAD
 def handle_window_resize(page: ft.Page, app: App) -> callable:
     """处理窗口大小调整事件，保存窗口大小到用户配置"""
     
-    async def on_window_resize(e: ft.ControlEvent) -> None:
+    def on_window_resize(e: ft.ControlEvent) -> None:
         # 获取当前窗口大小
         width = page.window.width
         height = page.window.height
@@ -177,103 +193,105 @@
             
             # 保存配置（使用延迟保存以避免频繁写入）
             if hasattr(app.settings, "delay_handler"):
-                app.page.run_task(
+                page.run_task(
                     app.settings.delay_handler.start_task_timer, 
                     app.settings.save_user_config_after_delay, 
                     None
                 )
             else:
                 # 如果没有延迟处理器，直接保存
-                app.page.run_task(app.config_manager.save_user_config, app.settings.user_config)
+                page.run_task(app.config_manager.save_user_config, app.settings.user_config)
     
     return on_window_resize
 
 
-=======
->>>>>>> e8f5d6ce
 async def main(page: ft.Page) -> None:
+    # 使用模块级变量
+    global _args, _platform
+    
+    # 如果模块变量未初始化，则使用全局变量
+    if _args is None:
+        _args = args
+    if _platform is None:
+        _platform = platform
 
     page.title = "StreamCap"
     page.window.min_width = MIN_WIDTH
     page.window.min_height = MIN_HEIGHT
 
-    is_web = args.web or platform == "web"
-    
-    # 先创建App实例以获取用户配置
-    app = App(page)
-    page.data = app
-    app.is_web_mode = is_web
-<<<<<<< HEAD
-    
-    # 使用用户配置设置窗口
-    setup_window(page, is_web, app.settings.user_config)
-=======
->>>>>>> e8f5d6ce
-    
-    theme_mode = app.settings.user_config.get("theme_mode", "light")
-    if theme_mode == "dark":
-        page.theme_mode = ft.ThemeMode.DARK
-    else:
-        page.theme_mode = ft.ThemeMode.LIGHT
-    
-    save_progress_overlay = SaveProgressOverlay(app)
-    page.overlay.append(save_progress_overlay.overlay)
-    
-<<<<<<< HEAD
-    # 添加窗口大小调整事件处理
-    page.window.on_resize = handle_window_resize(page, app)
-    
-    async def load_app():
-        page.add(app.complete_page)
-        page.on_route_change = handle_route_change(page, app)
-        page.window.prevent_close = True
-        page.window.on_event = handle_window_event(page, app, save_progress_overlay)
-        
+    is_web = _args.web or _platform == "web"
+    
+    try:
+        # 先创建App实例以获取用户配置
+        app = App(page)
+        page.data = app
+        app.is_web_mode = is_web
+        
+        # 使用用户配置设置窗口
+        setup_window(page, is_web, app.settings.user_config)
+        
+        theme_mode = app.settings.user_config.get("theme_mode", "light")
+        if theme_mode == "dark":
+            page.theme_mode = ft.ThemeMode.DARK
+        else:
+            page.theme_mode = ft.ThemeMode.LIGHT
+        
+        save_progress_overlay = SaveProgressOverlay(app)
+        page.overlay.append(save_progress_overlay.overlay)
+        
+        # 添加窗口大小调整事件处理
+        page.window.on_resize = handle_window_resize(page, app)
+        
+        async def load_app():
+            try:
+                page.add(app.complete_page)
+                page.on_route_change = handle_route_change(page, app)
+                page.window.prevent_close = True
+                page.window.on_event = handle_window_event(page, app, save_progress_overlay)
+                
+                if is_web:
+                    page.on_disconnect = handle_disconnect(page)
+                
+                page.update()
+                page.on_route_change(ft.RouteChangeEvent(route=page.route))
+            except Exception as e:
+                logger.error(f"加载应用时发生错误: {e}")
+
         if is_web:
-            page.on_disconnect = handle_disconnect(page)
-        
-        page.update()
-        page.on_route_change(ft.RouteChangeEvent(route=page.route))
-
-=======
-    async def load_app():
-        page.add(app.complete_page)
-        
-        page.on_route_change = handle_route_change(page, app)
-        page.window.prevent_close = True
-        page.window.on_event = handle_window_event(page, app, save_progress_overlay)
-
-        if is_web:
-            page.on_disconnect = handle_disconnect(page)
-
-        page.update()
-        page.on_route_change(ft.RouteChangeEvent(route=page.route))
-
->>>>>>> e8f5d6ce
-    if is_web:
-        auth_manager = AuthManager(app)
-        app.auth_manager = auth_manager
-        await auth_manager.initialize()
-        
-        session_token = await page.client_storage.get_async("session_token")
-        if not session_token or not auth_manager.validate_session(session_token):
-            async def on_login_success(token):
-                _session_info = auth_manager.active_sessions.get(token, {})
-                app.current_username = _session_info.get("username")
+            try:
+                auth_manager = AuthManager(app)
+                app.auth_manager = auth_manager
+                await auth_manager.initialize()
                 
-                page.clean()
-                await load_app()
-            
-            page.clean()
-            
-            login_page = LoginPage(page, auth_manager, on_login_success)
-            page.add(login_page.get_view())
-            return
-        else:
-            session_info = auth_manager.active_sessions.get(session_token, {})
-            app.current_username = session_info.get("username")
-    
-    await load_app()
+                session_token = await page.client_storage.get_async("session_token")
+                if not session_token or not auth_manager.validate_session(session_token):
+                    async def on_login_success(token):
+                        try:
+                            _session_info = auth_manager.active_sessions.get(token, {})
+                            app.current_username = _session_info.get("username")
+                            
+                            # 更新客户端存储中的token
+                            await page.client_storage.set_async("session_token", token)
+                            
+                            page.clean()
+                            await load_app()
+                        except Exception as e:
+                            logger.error(f"登录成功后处理时发生错误: {e}")
+                    
+                    page.clean()
+                    
+                    login_page = LoginPage(page, auth_manager, on_login_success)
+                    page.add(login_page.get_view())
+                    return
+                else:
+                    session_info = auth_manager.active_sessions.get(session_token, {})
+                    app.current_username = session_info.get("username")
+            except Exception as e:
+                logger.error(f"Web模式认证处理时发生错误: {e}")
+        
+        await load_app()
+    except Exception as e:
+        logger.error(f"应用初始化过程中发生错误: {e}")
 
 
 if __name__ == "__main__":
@@ -287,6 +305,10 @@
     parser.add_argument("--host", type=str, default=default_host, help=f"Host address (default: {default_host})")
     parser.add_argument("--port", type=int, default=default_port, help=f"Port number (default: {default_port})")
     args = parser.parse_args()
+    
+    # 初始化模块级变量，供main函数使用
+    _args = args
+    _platform = platform
 
     multiprocessing.freeze_support()
     if args.web or platform == "web":
@@ -299,6 +321,5 @@
             assets_dir=ASSETS_DIR,
             use_color_emoji=True,
         )
-
     else:
         ft.app(target=main, assets_dir=ASSETS_DIR)