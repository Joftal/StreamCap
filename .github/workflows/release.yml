<<<<<<< HEAD
# -*- mode: python ; coding: utf-8 -*-
name: Release

on:
  push:
    tags:
      - 'v*'
    branches:
      - dev

jobs:
  create_release:
    runs-on: ubuntu-latest
    permissions:
      contents: write
    outputs:
      upload_url: ${{ steps.create_release.outputs.upload_url }}
      is_tag: ${{ startsWith(github.ref, 'refs/tags/') }}
    steps:
      - name: Checkout code
        uses: actions/checkout@v4
        with:
          fetch-depth: 0

      - name: Generate changelog
        id: changelog
        run: |
          echo "生成版本更新日志..."
          PREV_TAG=$(git describe --tags --abbrev=0 HEAD^ 2>/dev/null || echo "")
          if [ -z "$PREV_TAG" ]; then
            git log --pretty=format:"* %s" > CHANGELOG.md
          else
            git log --pretty=format:"* %s" $PREV_TAG..HEAD > CHANGELOG.md
          fi

      - name: Create Release (only for tags)
        id: create_release
        if: startsWith(github.ref, 'refs/tags/')
        uses: actions/create-release@v1
        env:
          GITHUB_TOKEN: ${{ secrets.GITHUB_TOKEN }}
        with:
          tag_name: ${{ github.ref_name }}
          release_name: StreamCap ${{ github.ref_name }}
          draft: false
          prerelease: false
          body_path: CHANGELOG.md
      
      # 更新版本号
      - name: Update version.json
        if: startsWith(github.ref, 'refs/tags/')
        run: |
          echo "更新版本号..."
          VERSION=${{ github.ref_name }}
          VERSION=${VERSION#v}  # 移除 v 前缀
          
          # 读取当前的 version.json
          cat config/version.json > version.json.tmp
          
          # 使用 jq 更新版本号
          jq --arg version "$VERSION" '.version_updates[0].version = $version' version.json.tmp > config/version.json
          
          # 清理临时文件
          rm version.json.tmp
          
          echo "版本号已更新为: $VERSION"
      
      # 为dev分支创建一个模拟的upload_url输出，避免后续任务失败
      - name: Set mock upload URL for dev branch
        if: github.ref == 'refs/heads/dev'
        id: mock_upload_url
        run: |
          echo "upload_url=https://mock-url-for-dev-branch" >> $GITHUB_OUTPUT
          echo "is_tag=false" >> $GITHUB_OUTPUT

  build-windows-gui:
    needs: create_release
    runs-on: windows-latest
    steps:
      - name: Checkout code
        uses: actions/checkout@v4

      - name: Set up Python
        uses: actions/setup-python@v5
        with:
          python-version: '3.10'

      - name: Install dependencies
        run: |
          python -m pip install --upgrade pip
          pip install -r requirements-win.txt
          pip install pyinstaller

      # 更新版本号（如果是标签构建）
      - name: Update version.json for Windows build
        if: startsWith(github.ref, 'refs/tags/')
        run: |
          echo "更新 Windows 构建的版本号..."
          $version = "${{ github.ref_name }}" -replace '^v', ''
          
          # 读取当前的 version.json
          $versionJson = Get-Content -Raw -Path config/version.json | ConvertFrom-Json
          
          # 更新版本号
          $versionJson.version_updates[0].version = $version
          
          # 保存更新后的文件
          $versionJson | ConvertTo-Json -Depth 10 | Set-Content -Path config/version.json -Encoding UTF8
          
          echo "Windows 构建版本号已更新为: $version"

      - name: Create logger_fix.py for GUI mode
        run: |
          $loggerFixContent = @'
          import os
          import sys
          import re

          from loguru import logger

          script_path = os.path.split(os.path.realpath(sys.argv[0]))[0]

          # 添加内存清理日志过滤器
          def is_memory_cleanup_log(record):
              """检查是否为内存清理相关的日志"""
              message = record["message"]
              memory_cleanup_patterns = [
                  r"执行轻量级清理任务",
                  r"执行完整清理任务",
                  r"轻量级清理",
                  r"完整清理",
                  r"内存使用率过高",
                  r"内存使用详情",
                  r"系统统计",
                  r"系统状态",
                  r"开始执行完整清理",
                  r"内存使用率:",
                  r"实例清理",
                  r"实例统计",
                  r"实例管理",
                  r"平台处理器实例统计",
                  r"进程管理 -",
                  r"添加ffmpeg进程",
                  r"添加进程后",
                  r"当前活跃进程数",
                  r"当前所有进程PID列表",
                  r"检测到已终止的进程",
                  r"开始清理所有进程",
                  r"进程管理器初始化完成",
                  r"系统信息:",
                  r"系统进程验证通过",
                  r"进程状态验证",
                  r"开始验证所有进程状态",
                  r"打包环境中检测到进程不存在",
                  r"进程不存在于系统中",
                  r"进程在系统中不存在",
                  r"在打包环境中，手动将进程标记为已终止",
                  r"验证进程时出错",
                  r"验证进程状态时出错",
                  r"准备启动FFmpeg进程",
                  r"FFmpeg进程已创建",
                  r"FFmpeg进程状态验证",
                  r"FFmpeg进程不存在于系统中",
                  r"FFmpeg进程已不存在于系统中",
                  r"验证FFmpeg进程状态时出错",
                  r"开始检查系统中的所有进程",
                  r"发现FFmpeg进程",
                  r"系统中发现.*个FFmpeg进程",
                  r"系统中发现.*个Python进程",
                  r"我们的进程列表中PID=",
                  r"检查系统进程时出错",
                  # 测试脚本中使用的内存相关日志模式
                  r"开始内存测试",
                  r"内存状态",
                  r"创建实例",
                  r"内存测试总结",
                  r"主动触发垃圾回收",
                  r"显式清理未使用的实例",
                  r"等待.*秒让自动清理机制工作",
                  r"清理实例后",
                  r"开始内存优化测试"
              ]
              return any(re.search(pattern, message) for pattern in memory_cleanup_patterns)

          # 添加一个普通日志的过滤器
          def not_memory_cleanup_log(record):
              return not is_memory_cleanup_log(record)

          # 确保日志目录存在
          os.makedirs(f"{script_path}/logs", exist_ok=True)

          # 检查是否为GUI模式（没有控制台）
          is_gui_mode = False
          try:
              # 尝试写入stderr，如果失败则认为是GUI模式
              sys.stderr.write("")
          except Exception:
              is_gui_mode = True

          # 根据模式选择日志配置
          if not is_gui_mode:
              # 控制台模式：添加控制台输出处理器
              logger.add(
                  sys.stderr,
                  level="DEBUG",
                  format="{time:YYYY-MM-DD HH:mm:ss.SSS} | {level: <8} | {message}",
                  enqueue=True,
              )
          else:
              # GUI模式：添加内存清理日志文件处理器
              logger.add(
                  f"{script_path}/logs/memory_clean.log",
                  level="DEBUG",
                  format="{time:YYYY-MM-DD HH:mm:ss.SSS} | {level: <8} | {name}:{function}:{line} - {message}",
                  filter=lambda i: is_memory_cleanup_log(i),
                  serialize=False,
                  enqueue=True,
                  retention=3,
                  rotation="3 MB",
                  encoding="utf-8",
              )

          # 无论何种模式，都添加文件日志处理器
          # 文件日志处理器，排除内存清理日志
          logger.add(
              f"{script_path}/logs/streamget.log",
              level="DEBUG",
              format="{time:YYYY-MM-DD HH:mm:ss.SSS} | {level: <8} | {name}:{function}:{line} - {message}",
              filter=lambda i: not_memory_cleanup_log(i) and i["level"].name != "STREAM",
              serialize=False,
              enqueue=True,
              retention=3,
              rotation="3 MB",
              encoding="utf-8",
          )

          logger.level("STREAM", no=22, color="<blue>")
          logger.add(
              f"{script_path}/logs/play_url.log",
              level="STREAM",
              format="{time:YYYY-MM-DD HH:mm:ss.SSS} | {message}",
              filter=lambda i: i["level"].name == "STREAM",
              serialize=False,
              enqueue=True,
              retention=1,
              rotation="500 KB",
              encoding="utf-8",
          )
          '@
          
          # 创建app/utils目录（如果不存在）
          New-Item -ItemType Directory -Force -Path "app/utils" | Out-Null
          
          # 创建logger_fix.py文件
          Set-Content -Path "app/utils/logger_fix.py" -Value $loggerFixContent
          
          # 备份原始logger.py
          if (Test-Path -Path "app/utils/logger.py") {
            Copy-Item -Path "app/utils/logger.py" -Destination "app/utils/logger.py.bak" -Force
          }
          
          # 应用修复
          Copy-Item -Path "app/utils/logger_fix.py" -Destination "app/utils/logger.py" -Force
          
          Write-Host "Logger fix applied for GUI mode"

      - name: Build Windows GUI executable
        run: |
          # 使用修改后的logger模块构建GUI版本
          pyinstaller --name StreamCap -D --noconsole --icon=assets/icon.ico main.py
          
          # 创建必要的目录和文件
          New-Item -ItemType Directory -Force -Path "dist/StreamCap/downloads" | Out-Null
          New-Item -ItemType Directory -Force -Path "dist/StreamCap/logs" | Out-Null
          New-Item -ItemType File -Force -Path "dist/StreamCap/logs/play_url.log" | Out-Null
          New-Item -ItemType File -Force -Path "dist/StreamCap/logs/streamget.log" | Out-Null
          New-Item -ItemType File -Force -Path "dist/StreamCap/logs/memory_clean.log" | Out-Null
          
          # 复制资源文件夹到dist/StreamCap目录
          Copy-Item -Path "assets" -Destination "dist/StreamCap/" -Recurse -Force
          Copy-Item -Path "config" -Destination "dist/StreamCap/" -Recurse -Force
          Copy-Item -Path "locales" -Destination "dist/StreamCap/" -Recurse -Force
          
          Write-Host "Successfully built StreamCap GUI version"

      - name: Create ZIP archive (GUI)
        run: |
          # 压缩整个dist/StreamCap目录
          Compress-Archive -Path "dist/StreamCap/*" -DestinationPath "StreamCap-Windows-GUI.zip" -Force

      - name: Upload Windows GUI build to release
        if: startsWith(github.ref, 'refs/tags/')
        uses: actions/upload-release-asset@v1
        env:
          GITHUB_TOKEN: ${{ secrets.GITHUB_TOKEN }}
        with:
          upload_url: ${{ needs.create_release.outputs.upload_url }}
          asset_path: ./StreamCap-Windows-GUI.zip
          asset_name: StreamCap-Windows-GUI.zip
          asset_content_type: application/zip

      - name: Upload Windows GUI build as artifact
        if: github.ref == 'refs/heads/dev'
        uses: actions/upload-artifact@v4
        with:
          name: StreamCap-Windows-GUI
          path: ./StreamCap-Windows-GUI.zip

  build-windows-console:
    needs: create_release
    runs-on: windows-latest
    steps:
      - name: Checkout code
        uses: actions/checkout@v4

      - name: Set up Python
        uses: actions/setup-python@v5
        with:
          python-version: '3.10'

      - name: Install dependencies
        run: |
          python -m pip install --upgrade pip
          pip install -r requirements.txt
          pip install pyinstaller

      # 更新版本号（如果是标签构建）
      - name: Update version.json for Windows Console build
        if: startsWith(github.ref, 'refs/tags/')
        run: |
          echo "更新 Windows Console 构建的版本号..."
          $version = "${{ github.ref_name }}" -replace '^v', ''
          
          # 读取当前的 version.json
          $versionJson = Get-Content -Raw -Path config/version.json | ConvertFrom-Json
          
          # 更新版本号
          $versionJson.version_updates[0].version = $version
          
          # 保存更新后的文件
          $versionJson | ConvertTo-Json -Depth 10 | Set-Content -Path config/version.json -Encoding UTF8
          
          echo "Windows Console 构建版本号已更新为: $version"

      - name: Build Windows Console executable
        run: |
          # 构建控制台版本
          pyinstaller --name StreamCap -D --console --icon=assets/icon.ico main.py
          
          # 创建必要的目录和文件
          New-Item -ItemType Directory -Force -Path "dist/StreamCap/downloads" | Out-Null
          New-Item -ItemType Directory -Force -Path "dist/StreamCap/logs" | Out-Null
          New-Item -ItemType File -Force -Path "dist/StreamCap/logs/play_url.log" | Out-Null
          New-Item -ItemType File -Force -Path "dist/StreamCap/logs/streamget.log" | Out-Null
          
          # 复制资源文件夹到dist/StreamCap目录
          Copy-Item -Path "assets" -Destination "dist/StreamCap/" -Recurse -Force
          Copy-Item -Path "config" -Destination "dist/StreamCap/" -Recurse -Force
          Copy-Item -Path "locales" -Destination "dist/StreamCap/" -Recurse -Force
          
          Write-Host "Successfully built StreamCap Console version"

      - name: Create ZIP archive (Console)
        run: |
          # 压缩整个dist/StreamCap目录
          Compress-Archive -Path "dist/StreamCap/*" -DestinationPath "StreamCap-Windows-Console.zip" -Force

      - name: Upload Windows Console build to release
        if: startsWith(github.ref, 'refs/tags/')
        uses: actions/upload-release-asset@v1
        env:
          GITHUB_TOKEN: ${{ secrets.GITHUB_TOKEN }}
        with:
          upload_url: ${{ needs.create_release.outputs.upload_url }}
          asset_path: ./StreamCap-Windows-Console.zip
          asset_name: StreamCap-Windows-Console.zip
          asset_content_type: application/zip

      - name: Upload Windows Console build as artifact
        if: github.ref == 'refs/heads/dev'
        uses: actions/upload-artifact@v4
        with:
          name: StreamCap-Windows-Console
          path: ./StreamCap-Windows-Console.zip

  build-macos:
    needs: create_release
    runs-on: macos-latest
    steps:
      - name: Checkout code
        uses: actions/checkout@v4

      - name: Set up Python
        uses: actions/setup-python@v5
        with:
          python-version: '3.10'

      - name: Install dependencies
        run: |
          python -m pip install --upgrade pip
          pip install -r requirements-mac.txt
          pip install pyinstaller

      # 更新版本号（如果是标签构建）
      - name: Update version.json for macOS build
        if: startsWith(github.ref, 'refs/tags/')
        run: |
          echo "更新 macOS 构建的版本号..."
          VERSION=${{ github.ref_name }}
          VERSION=${VERSION#v}  # 移除 v 前缀
          
          # 读取当前的 version.json
          cat config/version.json > version.json.tmp
          
          # 使用 jq 更新版本号
          jq --arg version "$VERSION" '.version_updates[0].version = $version' version.json.tmp > config/version.json
          
          # 清理临时文件
          rm version.json.tmp
          
          echo "macOS 构建版本号已更新为: $VERSION"

      - name: Prepare icon file
        run: |
          if [ -f "assets/icon.ico" ]; then
            mkdir -p assets/images
            cp assets/icon.ico assets/images/logo.ico
            echo "Icon file copied to assets/images/logo.ico"
          else
            echo "Warning: Icon file assets/icon.ico not found. Using default icon."
          fi

      - name: Build macOS app with dependencies (-D mode)
        run: |
          # 使用-D选项创建目录模式的打包
          if [ -f "assets/images/logo.icns" ]; then
            pyinstaller --name StreamCap -D --windowed --icon=assets/images/logo.icns main.py
          else
            pyinstaller --name StreamCap -D --windowed main.py
          fi
          
          # 创建必要的目录和文件
          mkdir -p dist/StreamCap/downloads
          mkdir -p dist/StreamCap/logs
          touch dist/StreamCap/logs/play_url.log
          touch dist/StreamCap/logs/streamget.log
          
          # 复制资源文件夹到dist/StreamCap目录
          if [ ! -d "dist/StreamCap/assets" ]; then
            cp -r assets dist/StreamCap/
          fi
          if [ ! -d "dist/StreamCap/config" ]; then
            cp -r config dist/StreamCap/
          fi
          if [ ! -d "dist/StreamCap/locales" ]; then
            cp -r locales dist/StreamCap/
          fi
          
          echo "Successfully built StreamCap with dependencies in directory mode"

      - name: Debug directory contents
        run: |
          echo "dist/StreamCap directory structure:"
          find ./dist/StreamCap -maxdepth 2

      - name: Create DMG
        run: |
          # 直接从dist/StreamCap创建DMG
          hdiutil create -volname StreamCap -srcfolder dist/StreamCap -ov -format UDZO StreamCap-macOS.dmg

      - name: Upload macOS build to release
        if: startsWith(github.ref, 'refs/tags/')
        uses: actions/upload-release-asset@v1
        env:
          GITHUB_TOKEN: ${{ secrets.GITHUB_TOKEN }}
        with:
          upload_url: ${{ needs.create_release.outputs.upload_url }}
          asset_path: ./StreamCap-macOS.dmg
          asset_name: StreamCap-macOS.dmg
          asset_content_type: application/octet-stream

      - name: Upload macOS build as artifact
        if: github.ref == 'refs/heads/dev'
        uses: actions/upload-artifact@v4
        with:
          name: StreamCap-macOS
          path: ./StreamCap-macOS.dmg

  build-docker:
    needs: create_release
    runs-on: ubuntu-latest
    steps:
      - name: Checkout code
        uses: actions/checkout@v4
      
      - name: Login to Docker Hub
        uses: docker/login-action@v3
        with:
          username: ${{ secrets.DOCKER_HUB_USERNAME }}
          password: ${{ secrets.DOCKER_HUB_TOKEN }}
      
      - name: Set up Docker Buildx
        uses: docker/setup-buildx-action@v3
      
      - name: Set Docker tags
        id: docker_tags
        run: |
          if [[ "${{ github.ref }}" == refs/tags/* ]]; then
            echo "DOCKER_TAGS=${{ secrets.DOCKER_HUB_USERNAME }}/streamcap:latest,${{ secrets.DOCKER_HUB_USERNAME }}/streamcap:${{ github.ref_name }}" >> $GITHUB_OUTPUT
          else
            echo "DOCKER_TAGS=${{ secrets.DOCKER_HUB_USERNAME }}/streamcap:dev" >> $GITHUB_OUTPUT
          fi

      - name: Build and push Docker image
        uses: docker/build-push-action@v5
        with:
          context: .
          push: true
          platforms: linux/amd64,linux/arm64
=======
# -*- mode: python ; coding: utf-8 -*-
name: Release

on:
  push:
    tags:
      - 'v*'
    branches:
      - dev

jobs:
  create_release:
    runs-on: ubuntu-latest
    permissions:
      contents: write
    outputs:
      upload_url: ${{ steps.create_release.outputs.upload_url }}
      is_tag: ${{ startsWith(github.ref, 'refs/tags/') }}
    steps:
      - name: Checkout code
        uses: actions/checkout@v4
        with:
          fetch-depth: 0

      - name: Generate changelog
        id: changelog
        run: |
          echo "生成版本更新日志..."
          PREV_TAG=$(git describe --tags --abbrev=0 HEAD^ 2>/dev/null || echo "")
          if [ -z "$PREV_TAG" ]; then
            git log --pretty=format:"* %s" > CHANGELOG.md
          else
            git log --pretty=format:"* %s" $PREV_TAG..HEAD > CHANGELOG.md
          fi

      - name: Create Release (only for tags)
        id: create_release
        if: startsWith(github.ref, 'refs/tags/')
        uses: actions/create-release@v1
        env:
          GITHUB_TOKEN: ${{ secrets.GITHUB_TOKEN }}
        with:
          tag_name: ${{ github.ref_name }}
          release_name: StreamCap ${{ github.ref_name }}
          draft: false
          prerelease: false
          body_path: CHANGELOG.md
      
      # 更新版本号
      - name: Update version.json
        if: startsWith(github.ref, 'refs/tags/')
        run: |
          echo "更新版本号..."
          VERSION=${{ github.ref_name }}
          VERSION=${VERSION#v}  # 移除 v 前缀
          
          # 读取当前的 version.json
          cat config/version.json > version.json.tmp
          
          # 使用 jq 更新版本号
          jq --arg version "$VERSION" '.version_updates[0].version = $version' version.json.tmp > config/version.json
          
          # 清理临时文件
          rm version.json.tmp
          
          echo "版本号已更新为: $VERSION"
      
      # 为dev分支创建一个模拟的upload_url输出，避免后续任务失败
      - name: Set mock upload URL for dev branch
        if: github.ref == 'refs/heads/dev'
        id: mock_upload_url
        run: |
          echo "upload_url=https://mock-url-for-dev-branch" >> $GITHUB_OUTPUT
          echo "is_tag=false" >> $GITHUB_OUTPUT

  build-windows-gui:
    needs: create_release
    runs-on: windows-latest
    steps:
      - name: Checkout code
        uses: actions/checkout@v4

      - name: Set up Python
        uses: actions/setup-python@v5
        with:
          python-version: '3.10'

      - name: Install dependencies
        run: |
          python -m pip install --upgrade pip
          pip install -r requirements-win.txt
          pip install pyinstaller

      # 更新版本号（如果是标签构建）
      - name: Update version.json for Windows build
        if: startsWith(github.ref, 'refs/tags/')
        run: |
          echo "更新 Windows 构建的版本号..."
          $version = "${{ github.ref_name }}" -replace '^v', ''
          
          # 读取当前的 version.json
          $versionJson = Get-Content -Raw -Path config/version.json | ConvertFrom-Json
          
          # 更新版本号
          $versionJson.version_updates[0].version = $version
          
          # 保存更新后的文件
          $versionJson | ConvertTo-Json -Depth 10 | Set-Content -Path config/version.json -Encoding UTF8
          
          echo "Windows 构建版本号已更新为: $version"

      - name: Create logger_fix.py for GUI mode
        run: |
          $loggerFixContent = @'
          import os
          import sys
          import re

          from loguru import logger

          script_path = os.path.split(os.path.realpath(sys.argv[0]))[0]

          # 添加内存清理日志过滤器
          def is_memory_cleanup_log(record):
              """检查是否为内存清理相关的日志"""
              message = record["message"]
              memory_cleanup_patterns = [
                  r"执行轻量级清理任务",
                  r"执行完整清理任务",
                  r"轻量级清理",
                  r"完整清理",
                  r"内存使用率过高",
                  r"内存使用详情",
                  r"系统统计",
                  r"系统状态",
                  r"开始执行完整清理",
                  r"内存使用率:",
                  r"实例清理",
                  r"实例统计",
                  r"实例管理",
                  r"平台处理器实例统计",
                  r"进程管理 -",
                  r"添加ffmpeg进程",
                  r"添加进程后",
                  r"当前活跃进程数",
                  r"当前所有进程PID列表",
                  r"检测到已终止的进程",
                  r"开始清理所有进程",
                  r"进程管理器初始化完成",
                  r"系统信息:",
                  r"系统进程验证通过",
                  r"进程状态验证",
                  r"开始验证所有进程状态",
                  r"打包环境中检测到进程不存在",
                  r"进程不存在于系统中",
                  r"进程在系统中不存在",
                  r"在打包环境中，手动将进程标记为已终止",
                  r"验证进程时出错",
                  r"验证进程状态时出错",
                  r"准备启动FFmpeg进程",
                  r"FFmpeg进程已创建",
                  r"FFmpeg进程状态验证",
                  r"FFmpeg进程不存在于系统中",
                  r"FFmpeg进程已不存在于系统中",
                  r"验证FFmpeg进程状态时出错",
                  r"开始检查系统中的所有进程",
                  r"发现FFmpeg进程",
                  r"系统中发现.*个FFmpeg进程",
                  r"系统中发现.*个Python进程",
                  r"我们的进程列表中PID=",
                  r"检查系统进程时出错",
                  # 测试脚本中使用的内存相关日志模式
                  r"开始内存测试",
                  r"内存状态",
                  r"创建实例",
                  r"内存测试总结",
                  r"主动触发垃圾回收",
                  r"显式清理未使用的实例",
                  r"等待.*秒让自动清理机制工作",
                  r"清理实例后",
                  r"开始内存优化测试"
              ]
              return any(re.search(pattern, message) for pattern in memory_cleanup_patterns)

          # 添加一个普通日志的过滤器
          def not_memory_cleanup_log(record):
              return not is_memory_cleanup_log(record)

          # 确保日志目录存在
          os.makedirs(f"{script_path}/logs", exist_ok=True)

          # 检查是否为GUI模式（没有控制台）
          is_gui_mode = False
          try:
              # 尝试写入stderr，如果失败则认为是GUI模式
              sys.stderr.write("")
          except Exception:
              is_gui_mode = True

          # 根据模式选择日志配置
          if not is_gui_mode:
              # 控制台模式：添加控制台输出处理器
              logger.add(
                  sys.stderr,
                  level="DEBUG",
                  format="{time:YYYY-MM-DD HH:mm:ss.SSS} | {level: <8} | {message}",
                  enqueue=True,
              )
          else:
              # GUI模式：添加内存清理日志文件处理器
              logger.add(
                  f"{script_path}/logs/memory_clean.log",
                  level="DEBUG",
                  format="{time:YYYY-MM-DD HH:mm:ss.SSS} | {level: <8} | {name}:{function}:{line} - {message}",
                  filter=lambda i: is_memory_cleanup_log(i),
                  serialize=False,
                  enqueue=True,
                  retention=3,
                  rotation="3 MB",
                  encoding="utf-8",
              )

          # 无论何种模式，都添加文件日志处理器
          # 文件日志处理器，排除内存清理日志
          logger.add(
              f"{script_path}/logs/streamget.log",
              level="DEBUG",
              format="{time:YYYY-MM-DD HH:mm:ss.SSS} | {level: <8} | {name}:{function}:{line} - {message}",
              filter=lambda i: not_memory_cleanup_log(i) and i["level"].name != "STREAM",
              serialize=False,
              enqueue=True,
              retention=3,
              rotation="3 MB",
              encoding="utf-8",
          )

          logger.level("STREAM", no=22, color="<blue>")
          logger.add(
              f"{script_path}/logs/play_url.log",
              level="STREAM",
              format="{time:YYYY-MM-DD HH:mm:ss.SSS} | {message}",
              filter=lambda i: i["level"].name == "STREAM",
              serialize=False,
              enqueue=True,
              retention=1,
              rotation="500 KB",
              encoding="utf-8",
          )
          '@
          
          # 创建app/utils目录（如果不存在）
          New-Item -ItemType Directory -Force -Path "app/utils" | Out-Null
          
          # 创建logger_fix.py文件
          Set-Content -Path "app/utils/logger_fix.py" -Value $loggerFixContent
          
          # 备份原始logger.py
          if (Test-Path -Path "app/utils/logger.py") {
            Copy-Item -Path "app/utils/logger.py" -Destination "app/utils/logger.py.bak" -Force
          }
          
          # 应用修复
          Copy-Item -Path "app/utils/logger_fix.py" -Destination "app/utils/logger.py" -Force
          
          Write-Host "Logger fix applied for GUI mode"

      - name: Build Windows GUI executable
        run: |
          # 使用修改后的logger模块构建GUI版本
          pyinstaller --name StreamCap -D --noconsole --icon=assets/icon.ico main.py
          
          # 创建必要的目录和文件
          New-Item -ItemType Directory -Force -Path "dist/StreamCap/downloads" | Out-Null
          New-Item -ItemType Directory -Force -Path "dist/StreamCap/logs" | Out-Null
          New-Item -ItemType File -Force -Path "dist/StreamCap/logs/play_url.log" | Out-Null
          New-Item -ItemType File -Force -Path "dist/StreamCap/logs/streamget.log" | Out-Null
          New-Item -ItemType File -Force -Path "dist/StreamCap/logs/memory_clean.log" | Out-Null
          
          # 复制资源文件夹到dist/StreamCap目录
          Copy-Item -Path "assets" -Destination "dist/StreamCap/" -Recurse -Force
          Copy-Item -Path "config" -Destination "dist/StreamCap/" -Recurse -Force
          Copy-Item -Path "locales" -Destination "dist/StreamCap/" -Recurse -Force
          
          Write-Host "Successfully built StreamCap GUI version"

      - name: Create ZIP archive (GUI)
        run: |
          # 压缩整个dist/StreamCap目录
          Compress-Archive -Path "dist/StreamCap/*" -DestinationPath "StreamCap-Windows-GUI.zip" -Force

      - name: Upload Windows GUI build to release
        if: startsWith(github.ref, 'refs/tags/')
        uses: actions/upload-release-asset@v1
        env:
          GITHUB_TOKEN: ${{ secrets.GITHUB_TOKEN }}
        with:
          upload_url: ${{ needs.create_release.outputs.upload_url }}
          asset_path: ./StreamCap-Windows-GUI.zip
          asset_name: StreamCap-Windows-GUI.zip
          asset_content_type: application/zip

      - name: Upload Windows GUI build as artifact
        if: github.ref == 'refs/heads/dev'
        uses: actions/upload-artifact@v4
        with:
          name: StreamCap-Windows-GUI
          path: ./StreamCap-Windows-GUI.zip

  build-windows-console:
    needs: create_release
    runs-on: windows-latest
    steps:
      - name: Checkout code
        uses: actions/checkout@v4

      - name: Set up Python
        uses: actions/setup-python@v5
        with:
          python-version: '3.10'

      - name: Install dependencies
        run: |
          python -m pip install --upgrade pip
          pip install -r requirements.txt
          pip install pyinstaller

      # 更新版本号（如果是标签构建）
      - name: Update version.json for Windows Console build
        if: startsWith(github.ref, 'refs/tags/')
        run: |
          echo "更新 Windows Console 构建的版本号..."
          $version = "${{ github.ref_name }}" -replace '^v', ''
          
          # 读取当前的 version.json
          $versionJson = Get-Content -Raw -Path config/version.json | ConvertFrom-Json
          
          # 更新版本号
          $versionJson.version_updates[0].version = $version
          
          # 保存更新后的文件
          $versionJson | ConvertTo-Json -Depth 10 | Set-Content -Path config/version.json -Encoding UTF8
          
          echo "Windows Console 构建版本号已更新为: $version"

      - name: Build Windows Console executable
        run: |
          # 构建控制台版本
          pyinstaller --name StreamCap -D --console --icon=assets/icon.ico main.py
          
          # 创建必要的目录和文件
          New-Item -ItemType Directory -Force -Path "dist/StreamCap/downloads" | Out-Null
          New-Item -ItemType Directory -Force -Path "dist/StreamCap/logs" | Out-Null
          New-Item -ItemType File -Force -Path "dist/StreamCap/logs/play_url.log" | Out-Null
          New-Item -ItemType File -Force -Path "dist/StreamCap/logs/streamget.log" | Out-Null
          
          # 复制资源文件夹到dist/StreamCap目录
          Copy-Item -Path "assets" -Destination "dist/StreamCap/" -Recurse -Force
          Copy-Item -Path "config" -Destination "dist/StreamCap/" -Recurse -Force
          Copy-Item -Path "locales" -Destination "dist/StreamCap/" -Recurse -Force
          
          Write-Host "Successfully built StreamCap Console version"

      - name: Create ZIP archive (Console)
        run: |
          # 压缩整个dist/StreamCap目录
          Compress-Archive -Path "dist/StreamCap/*" -DestinationPath "StreamCap-Windows-Console.zip" -Force

      - name: Upload Windows Console build to release
        if: startsWith(github.ref, 'refs/tags/')
        uses: actions/upload-release-asset@v1
        env:
          GITHUB_TOKEN: ${{ secrets.GITHUB_TOKEN }}
        with:
          upload_url: ${{ needs.create_release.outputs.upload_url }}
          asset_path: ./StreamCap-Windows-Console.zip
          asset_name: StreamCap-Windows-Console.zip
          asset_content_type: application/zip

      - name: Upload Windows Console build as artifact
        if: github.ref == 'refs/heads/dev'
        uses: actions/upload-artifact@v4
        with:
          name: StreamCap-Windows-Console
          path: ./StreamCap-Windows-Console.zip

  build-macos:
    needs: create_release
    runs-on: macos-latest
    steps:
      - name: Checkout code
        uses: actions/checkout@v4

      - name: Set up Python
        uses: actions/setup-python@v5
        with:
          python-version: '3.10'

      - name: Install dependencies
        run: |
          python -m pip install --upgrade pip
          pip install -r requirements-mac.txt
          pip install pyinstaller

      # 更新版本号（如果是标签构建）
      - name: Update version.json for macOS build
        if: startsWith(github.ref, 'refs/tags/')
        run: |
          echo "更新 macOS 构建的版本号..."
          VERSION=${{ github.ref_name }}
          VERSION=${VERSION#v}  # 移除 v 前缀
          
          # 读取当前的 version.json
          cat config/version.json > version.json.tmp
          
          # 使用 jq 更新版本号
          jq --arg version "$VERSION" '.version_updates[0].version = $version' version.json.tmp > config/version.json
          
          # 清理临时文件
          rm version.json.tmp
          
          echo "macOS 构建版本号已更新为: $VERSION"

      - name: Prepare icon file
        run: |
          if [ -f "assets/icon.ico" ]; then
            mkdir -p assets/images
            cp assets/icon.ico assets/images/logo.ico
            echo "Icon file copied to assets/images/logo.ico"
          else
            echo "Warning: Icon file assets/icon.ico not found. Using default icon."
          fi

      - name: Build macOS app with dependencies (-D mode)
        run: |
          # 使用-D选项创建目录模式的打包
          if [ -f "assets/images/logo.icns" ]; then
            pyinstaller --name StreamCap -D --windowed --icon=assets/images/logo.icns main.py
          else
            pyinstaller --name StreamCap -D --windowed main.py
          fi
          
          # 创建必要的目录和文件
          mkdir -p dist/StreamCap/downloads
          mkdir -p dist/StreamCap/logs
          touch dist/StreamCap/logs/play_url.log
          touch dist/StreamCap/logs/streamget.log
          
          # 复制资源文件夹到dist/StreamCap目录
          if [ ! -d "dist/StreamCap/assets" ]; then
            cp -r assets dist/StreamCap/
          fi
          if [ ! -d "dist/StreamCap/config" ]; then
            cp -r config dist/StreamCap/
          fi
          if [ ! -d "dist/StreamCap/locales" ]; then
            cp -r locales dist/StreamCap/
          fi
          
          echo "Successfully built StreamCap with dependencies in directory mode"

      - name: Debug directory contents
        run: |
          echo "dist/StreamCap directory structure:"
          find ./dist/StreamCap -maxdepth 2

      - name: Create DMG
        run: |
          # 直接从dist/StreamCap创建DMG
          hdiutil create -volname StreamCap -srcfolder dist/StreamCap -ov -format UDZO StreamCap-macOS.dmg

      - name: Upload macOS build to release
        if: startsWith(github.ref, 'refs/tags/')
        uses: actions/upload-release-asset@v1
        env:
          GITHUB_TOKEN: ${{ secrets.GITHUB_TOKEN }}
        with:
          upload_url: ${{ needs.create_release.outputs.upload_url }}
          asset_path: ./StreamCap-macOS.dmg
          asset_name: StreamCap-macOS.dmg
          asset_content_type: application/octet-stream

      - name: Upload macOS build as artifact
        if: github.ref == 'refs/heads/dev'
        uses: actions/upload-artifact@v4
        with:
          name: StreamCap-macOS
          path: ./StreamCap-macOS.dmg

  build-docker:
    needs: create_release
    runs-on: ubuntu-latest
    steps:
      - name: Checkout code
        uses: actions/checkout@v4
      
      - name: Login to Docker Hub
        uses: docker/login-action@v3
        with:
          username: ${{ secrets.DOCKER_HUB_USERNAME }}
          password: ${{ secrets.DOCKER_HUB_TOKEN }}
      
      - name: Set up Docker Buildx
        uses: docker/setup-buildx-action@v3
      
      - name: Set Docker tags
        id: docker_tags
        run: |
          if [[ "${{ github.ref }}" == refs/tags/* ]]; then
            echo "DOCKER_TAGS=${{ secrets.DOCKER_HUB_USERNAME }}/streamcap:latest,${{ secrets.DOCKER_HUB_USERNAME }}/streamcap:${{ github.ref_name }}" >> $GITHUB_OUTPUT
          else
            echo "DOCKER_TAGS=${{ secrets.DOCKER_HUB_USERNAME }}/streamcap:dev" >> $GITHUB_OUTPUT
          fi

      - name: Build and push Docker image
        uses: docker/build-push-action@v5
        with:
          context: .
          push: true
          platforms: linux/amd64,linux/arm64
>>>>>>> 0498e8dd
          tags: ${{ steps.docker_tags.outputs.DOCKER_TAGS }} <|MERGE_RESOLUTION|>--- conflicted
+++ resolved
@@ -1,4 +1,3 @@
-<<<<<<< HEAD
 # -*- mode: python ; coding: utf-8 -*-
 name: Release
 
@@ -518,525 +517,4 @@
           context: .
           push: true
           platforms: linux/amd64,linux/arm64
-=======
-# -*- mode: python ; coding: utf-8 -*-
-name: Release
-
-on:
-  push:
-    tags:
-      - 'v*'
-    branches:
-      - dev
-
-jobs:
-  create_release:
-    runs-on: ubuntu-latest
-    permissions:
-      contents: write
-    outputs:
-      upload_url: ${{ steps.create_release.outputs.upload_url }}
-      is_tag: ${{ startsWith(github.ref, 'refs/tags/') }}
-    steps:
-      - name: Checkout code
-        uses: actions/checkout@v4
-        with:
-          fetch-depth: 0
-
-      - name: Generate changelog
-        id: changelog
-        run: |
-          echo "生成版本更新日志..."
-          PREV_TAG=$(git describe --tags --abbrev=0 HEAD^ 2>/dev/null || echo "")
-          if [ -z "$PREV_TAG" ]; then
-            git log --pretty=format:"* %s" > CHANGELOG.md
-          else
-            git log --pretty=format:"* %s" $PREV_TAG..HEAD > CHANGELOG.md
-          fi
-
-      - name: Create Release (only for tags)
-        id: create_release
-        if: startsWith(github.ref, 'refs/tags/')
-        uses: actions/create-release@v1
-        env:
-          GITHUB_TOKEN: ${{ secrets.GITHUB_TOKEN }}
-        with:
-          tag_name: ${{ github.ref_name }}
-          release_name: StreamCap ${{ github.ref_name }}
-          draft: false
-          prerelease: false
-          body_path: CHANGELOG.md
-      
-      # 更新版本号
-      - name: Update version.json
-        if: startsWith(github.ref, 'refs/tags/')
-        run: |
-          echo "更新版本号..."
-          VERSION=${{ github.ref_name }}
-          VERSION=${VERSION#v}  # 移除 v 前缀
-          
-          # 读取当前的 version.json
-          cat config/version.json > version.json.tmp
-          
-          # 使用 jq 更新版本号
-          jq --arg version "$VERSION" '.version_updates[0].version = $version' version.json.tmp > config/version.json
-          
-          # 清理临时文件
-          rm version.json.tmp
-          
-          echo "版本号已更新为: $VERSION"
-      
-      # 为dev分支创建一个模拟的upload_url输出，避免后续任务失败
-      - name: Set mock upload URL for dev branch
-        if: github.ref == 'refs/heads/dev'
-        id: mock_upload_url
-        run: |
-          echo "upload_url=https://mock-url-for-dev-branch" >> $GITHUB_OUTPUT
-          echo "is_tag=false" >> $GITHUB_OUTPUT
-
-  build-windows-gui:
-    needs: create_release
-    runs-on: windows-latest
-    steps:
-      - name: Checkout code
-        uses: actions/checkout@v4
-
-      - name: Set up Python
-        uses: actions/setup-python@v5
-        with:
-          python-version: '3.10'
-
-      - name: Install dependencies
-        run: |
-          python -m pip install --upgrade pip
-          pip install -r requirements-win.txt
-          pip install pyinstaller
-
-      # 更新版本号（如果是标签构建）
-      - name: Update version.json for Windows build
-        if: startsWith(github.ref, 'refs/tags/')
-        run: |
-          echo "更新 Windows 构建的版本号..."
-          $version = "${{ github.ref_name }}" -replace '^v', ''
-          
-          # 读取当前的 version.json
-          $versionJson = Get-Content -Raw -Path config/version.json | ConvertFrom-Json
-          
-          # 更新版本号
-          $versionJson.version_updates[0].version = $version
-          
-          # 保存更新后的文件
-          $versionJson | ConvertTo-Json -Depth 10 | Set-Content -Path config/version.json -Encoding UTF8
-          
-          echo "Windows 构建版本号已更新为: $version"
-
-      - name: Create logger_fix.py for GUI mode
-        run: |
-          $loggerFixContent = @'
-          import os
-          import sys
-          import re
-
-          from loguru import logger
-
-          script_path = os.path.split(os.path.realpath(sys.argv[0]))[0]
-
-          # 添加内存清理日志过滤器
-          def is_memory_cleanup_log(record):
-              """检查是否为内存清理相关的日志"""
-              message = record["message"]
-              memory_cleanup_patterns = [
-                  r"执行轻量级清理任务",
-                  r"执行完整清理任务",
-                  r"轻量级清理",
-                  r"完整清理",
-                  r"内存使用率过高",
-                  r"内存使用详情",
-                  r"系统统计",
-                  r"系统状态",
-                  r"开始执行完整清理",
-                  r"内存使用率:",
-                  r"实例清理",
-                  r"实例统计",
-                  r"实例管理",
-                  r"平台处理器实例统计",
-                  r"进程管理 -",
-                  r"添加ffmpeg进程",
-                  r"添加进程后",
-                  r"当前活跃进程数",
-                  r"当前所有进程PID列表",
-                  r"检测到已终止的进程",
-                  r"开始清理所有进程",
-                  r"进程管理器初始化完成",
-                  r"系统信息:",
-                  r"系统进程验证通过",
-                  r"进程状态验证",
-                  r"开始验证所有进程状态",
-                  r"打包环境中检测到进程不存在",
-                  r"进程不存在于系统中",
-                  r"进程在系统中不存在",
-                  r"在打包环境中，手动将进程标记为已终止",
-                  r"验证进程时出错",
-                  r"验证进程状态时出错",
-                  r"准备启动FFmpeg进程",
-                  r"FFmpeg进程已创建",
-                  r"FFmpeg进程状态验证",
-                  r"FFmpeg进程不存在于系统中",
-                  r"FFmpeg进程已不存在于系统中",
-                  r"验证FFmpeg进程状态时出错",
-                  r"开始检查系统中的所有进程",
-                  r"发现FFmpeg进程",
-                  r"系统中发现.*个FFmpeg进程",
-                  r"系统中发现.*个Python进程",
-                  r"我们的进程列表中PID=",
-                  r"检查系统进程时出错",
-                  # 测试脚本中使用的内存相关日志模式
-                  r"开始内存测试",
-                  r"内存状态",
-                  r"创建实例",
-                  r"内存测试总结",
-                  r"主动触发垃圾回收",
-                  r"显式清理未使用的实例",
-                  r"等待.*秒让自动清理机制工作",
-                  r"清理实例后",
-                  r"开始内存优化测试"
-              ]
-              return any(re.search(pattern, message) for pattern in memory_cleanup_patterns)
-
-          # 添加一个普通日志的过滤器
-          def not_memory_cleanup_log(record):
-              return not is_memory_cleanup_log(record)
-
-          # 确保日志目录存在
-          os.makedirs(f"{script_path}/logs", exist_ok=True)
-
-          # 检查是否为GUI模式（没有控制台）
-          is_gui_mode = False
-          try:
-              # 尝试写入stderr，如果失败则认为是GUI模式
-              sys.stderr.write("")
-          except Exception:
-              is_gui_mode = True
-
-          # 根据模式选择日志配置
-          if not is_gui_mode:
-              # 控制台模式：添加控制台输出处理器
-              logger.add(
-                  sys.stderr,
-                  level="DEBUG",
-                  format="{time:YYYY-MM-DD HH:mm:ss.SSS} | {level: <8} | {message}",
-                  enqueue=True,
-              )
-          else:
-              # GUI模式：添加内存清理日志文件处理器
-              logger.add(
-                  f"{script_path}/logs/memory_clean.log",
-                  level="DEBUG",
-                  format="{time:YYYY-MM-DD HH:mm:ss.SSS} | {level: <8} | {name}:{function}:{line} - {message}",
-                  filter=lambda i: is_memory_cleanup_log(i),
-                  serialize=False,
-                  enqueue=True,
-                  retention=3,
-                  rotation="3 MB",
-                  encoding="utf-8",
-              )
-
-          # 无论何种模式，都添加文件日志处理器
-          # 文件日志处理器，排除内存清理日志
-          logger.add(
-              f"{script_path}/logs/streamget.log",
-              level="DEBUG",
-              format="{time:YYYY-MM-DD HH:mm:ss.SSS} | {level: <8} | {name}:{function}:{line} - {message}",
-              filter=lambda i: not_memory_cleanup_log(i) and i["level"].name != "STREAM",
-              serialize=False,
-              enqueue=True,
-              retention=3,
-              rotation="3 MB",
-              encoding="utf-8",
-          )
-
-          logger.level("STREAM", no=22, color="<blue>")
-          logger.add(
-              f"{script_path}/logs/play_url.log",
-              level="STREAM",
-              format="{time:YYYY-MM-DD HH:mm:ss.SSS} | {message}",
-              filter=lambda i: i["level"].name == "STREAM",
-              serialize=False,
-              enqueue=True,
-              retention=1,
-              rotation="500 KB",
-              encoding="utf-8",
-          )
-          '@
-          
-          # 创建app/utils目录（如果不存在）
-          New-Item -ItemType Directory -Force -Path "app/utils" | Out-Null
-          
-          # 创建logger_fix.py文件
-          Set-Content -Path "app/utils/logger_fix.py" -Value $loggerFixContent
-          
-          # 备份原始logger.py
-          if (Test-Path -Path "app/utils/logger.py") {
-            Copy-Item -Path "app/utils/logger.py" -Destination "app/utils/logger.py.bak" -Force
-          }
-          
-          # 应用修复
-          Copy-Item -Path "app/utils/logger_fix.py" -Destination "app/utils/logger.py" -Force
-          
-          Write-Host "Logger fix applied for GUI mode"
-
-      - name: Build Windows GUI executable
-        run: |
-          # 使用修改后的logger模块构建GUI版本
-          pyinstaller --name StreamCap -D --noconsole --icon=assets/icon.ico main.py
-          
-          # 创建必要的目录和文件
-          New-Item -ItemType Directory -Force -Path "dist/StreamCap/downloads" | Out-Null
-          New-Item -ItemType Directory -Force -Path "dist/StreamCap/logs" | Out-Null
-          New-Item -ItemType File -Force -Path "dist/StreamCap/logs/play_url.log" | Out-Null
-          New-Item -ItemType File -Force -Path "dist/StreamCap/logs/streamget.log" | Out-Null
-          New-Item -ItemType File -Force -Path "dist/StreamCap/logs/memory_clean.log" | Out-Null
-          
-          # 复制资源文件夹到dist/StreamCap目录
-          Copy-Item -Path "assets" -Destination "dist/StreamCap/" -Recurse -Force
-          Copy-Item -Path "config" -Destination "dist/StreamCap/" -Recurse -Force
-          Copy-Item -Path "locales" -Destination "dist/StreamCap/" -Recurse -Force
-          
-          Write-Host "Successfully built StreamCap GUI version"
-
-      - name: Create ZIP archive (GUI)
-        run: |
-          # 压缩整个dist/StreamCap目录
-          Compress-Archive -Path "dist/StreamCap/*" -DestinationPath "StreamCap-Windows-GUI.zip" -Force
-
-      - name: Upload Windows GUI build to release
-        if: startsWith(github.ref, 'refs/tags/')
-        uses: actions/upload-release-asset@v1
-        env:
-          GITHUB_TOKEN: ${{ secrets.GITHUB_TOKEN }}
-        with:
-          upload_url: ${{ needs.create_release.outputs.upload_url }}
-          asset_path: ./StreamCap-Windows-GUI.zip
-          asset_name: StreamCap-Windows-GUI.zip
-          asset_content_type: application/zip
-
-      - name: Upload Windows GUI build as artifact
-        if: github.ref == 'refs/heads/dev'
-        uses: actions/upload-artifact@v4
-        with:
-          name: StreamCap-Windows-GUI
-          path: ./StreamCap-Windows-GUI.zip
-
-  build-windows-console:
-    needs: create_release
-    runs-on: windows-latest
-    steps:
-      - name: Checkout code
-        uses: actions/checkout@v4
-
-      - name: Set up Python
-        uses: actions/setup-python@v5
-        with:
-          python-version: '3.10'
-
-      - name: Install dependencies
-        run: |
-          python -m pip install --upgrade pip
-          pip install -r requirements.txt
-          pip install pyinstaller
-
-      # 更新版本号（如果是标签构建）
-      - name: Update version.json for Windows Console build
-        if: startsWith(github.ref, 'refs/tags/')
-        run: |
-          echo "更新 Windows Console 构建的版本号..."
-          $version = "${{ github.ref_name }}" -replace '^v', ''
-          
-          # 读取当前的 version.json
-          $versionJson = Get-Content -Raw -Path config/version.json | ConvertFrom-Json
-          
-          # 更新版本号
-          $versionJson.version_updates[0].version = $version
-          
-          # 保存更新后的文件
-          $versionJson | ConvertTo-Json -Depth 10 | Set-Content -Path config/version.json -Encoding UTF8
-          
-          echo "Windows Console 构建版本号已更新为: $version"
-
-      - name: Build Windows Console executable
-        run: |
-          # 构建控制台版本
-          pyinstaller --name StreamCap -D --console --icon=assets/icon.ico main.py
-          
-          # 创建必要的目录和文件
-          New-Item -ItemType Directory -Force -Path "dist/StreamCap/downloads" | Out-Null
-          New-Item -ItemType Directory -Force -Path "dist/StreamCap/logs" | Out-Null
-          New-Item -ItemType File -Force -Path "dist/StreamCap/logs/play_url.log" | Out-Null
-          New-Item -ItemType File -Force -Path "dist/StreamCap/logs/streamget.log" | Out-Null
-          
-          # 复制资源文件夹到dist/StreamCap目录
-          Copy-Item -Path "assets" -Destination "dist/StreamCap/" -Recurse -Force
-          Copy-Item -Path "config" -Destination "dist/StreamCap/" -Recurse -Force
-          Copy-Item -Path "locales" -Destination "dist/StreamCap/" -Recurse -Force
-          
-          Write-Host "Successfully built StreamCap Console version"
-
-      - name: Create ZIP archive (Console)
-        run: |
-          # 压缩整个dist/StreamCap目录
-          Compress-Archive -Path "dist/StreamCap/*" -DestinationPath "StreamCap-Windows-Console.zip" -Force
-
-      - name: Upload Windows Console build to release
-        if: startsWith(github.ref, 'refs/tags/')
-        uses: actions/upload-release-asset@v1
-        env:
-          GITHUB_TOKEN: ${{ secrets.GITHUB_TOKEN }}
-        with:
-          upload_url: ${{ needs.create_release.outputs.upload_url }}
-          asset_path: ./StreamCap-Windows-Console.zip
-          asset_name: StreamCap-Windows-Console.zip
-          asset_content_type: application/zip
-
-      - name: Upload Windows Console build as artifact
-        if: github.ref == 'refs/heads/dev'
-        uses: actions/upload-artifact@v4
-        with:
-          name: StreamCap-Windows-Console
-          path: ./StreamCap-Windows-Console.zip
-
-  build-macos:
-    needs: create_release
-    runs-on: macos-latest
-    steps:
-      - name: Checkout code
-        uses: actions/checkout@v4
-
-      - name: Set up Python
-        uses: actions/setup-python@v5
-        with:
-          python-version: '3.10'
-
-      - name: Install dependencies
-        run: |
-          python -m pip install --upgrade pip
-          pip install -r requirements-mac.txt
-          pip install pyinstaller
-
-      # 更新版本号（如果是标签构建）
-      - name: Update version.json for macOS build
-        if: startsWith(github.ref, 'refs/tags/')
-        run: |
-          echo "更新 macOS 构建的版本号..."
-          VERSION=${{ github.ref_name }}
-          VERSION=${VERSION#v}  # 移除 v 前缀
-          
-          # 读取当前的 version.json
-          cat config/version.json > version.json.tmp
-          
-          # 使用 jq 更新版本号
-          jq --arg version "$VERSION" '.version_updates[0].version = $version' version.json.tmp > config/version.json
-          
-          # 清理临时文件
-          rm version.json.tmp
-          
-          echo "macOS 构建版本号已更新为: $VERSION"
-
-      - name: Prepare icon file
-        run: |
-          if [ -f "assets/icon.ico" ]; then
-            mkdir -p assets/images
-            cp assets/icon.ico assets/images/logo.ico
-            echo "Icon file copied to assets/images/logo.ico"
-          else
-            echo "Warning: Icon file assets/icon.ico not found. Using default icon."
-          fi
-
-      - name: Build macOS app with dependencies (-D mode)
-        run: |
-          # 使用-D选项创建目录模式的打包
-          if [ -f "assets/images/logo.icns" ]; then
-            pyinstaller --name StreamCap -D --windowed --icon=assets/images/logo.icns main.py
-          else
-            pyinstaller --name StreamCap -D --windowed main.py
-          fi
-          
-          # 创建必要的目录和文件
-          mkdir -p dist/StreamCap/downloads
-          mkdir -p dist/StreamCap/logs
-          touch dist/StreamCap/logs/play_url.log
-          touch dist/StreamCap/logs/streamget.log
-          
-          # 复制资源文件夹到dist/StreamCap目录
-          if [ ! -d "dist/StreamCap/assets" ]; then
-            cp -r assets dist/StreamCap/
-          fi
-          if [ ! -d "dist/StreamCap/config" ]; then
-            cp -r config dist/StreamCap/
-          fi
-          if [ ! -d "dist/StreamCap/locales" ]; then
-            cp -r locales dist/StreamCap/
-          fi
-          
-          echo "Successfully built StreamCap with dependencies in directory mode"
-
-      - name: Debug directory contents
-        run: |
-          echo "dist/StreamCap directory structure:"
-          find ./dist/StreamCap -maxdepth 2
-
-      - name: Create DMG
-        run: |
-          # 直接从dist/StreamCap创建DMG
-          hdiutil create -volname StreamCap -srcfolder dist/StreamCap -ov -format UDZO StreamCap-macOS.dmg
-
-      - name: Upload macOS build to release
-        if: startsWith(github.ref, 'refs/tags/')
-        uses: actions/upload-release-asset@v1
-        env:
-          GITHUB_TOKEN: ${{ secrets.GITHUB_TOKEN }}
-        with:
-          upload_url: ${{ needs.create_release.outputs.upload_url }}
-          asset_path: ./StreamCap-macOS.dmg
-          asset_name: StreamCap-macOS.dmg
-          asset_content_type: application/octet-stream
-
-      - name: Upload macOS build as artifact
-        if: github.ref == 'refs/heads/dev'
-        uses: actions/upload-artifact@v4
-        with:
-          name: StreamCap-macOS
-          path: ./StreamCap-macOS.dmg
-
-  build-docker:
-    needs: create_release
-    runs-on: ubuntu-latest
-    steps:
-      - name: Checkout code
-        uses: actions/checkout@v4
-      
-      - name: Login to Docker Hub
-        uses: docker/login-action@v3
-        with:
-          username: ${{ secrets.DOCKER_HUB_USERNAME }}
-          password: ${{ secrets.DOCKER_HUB_TOKEN }}
-      
-      - name: Set up Docker Buildx
-        uses: docker/setup-buildx-action@v3
-      
-      - name: Set Docker tags
-        id: docker_tags
-        run: |
-          if [[ "${{ github.ref }}" == refs/tags/* ]]; then
-            echo "DOCKER_TAGS=${{ secrets.DOCKER_HUB_USERNAME }}/streamcap:latest,${{ secrets.DOCKER_HUB_USERNAME }}/streamcap:${{ github.ref_name }}" >> $GITHUB_OUTPUT
-          else
-            echo "DOCKER_TAGS=${{ secrets.DOCKER_HUB_USERNAME }}/streamcap:dev" >> $GITHUB_OUTPUT
-          fi
-
-      - name: Build and push Docker image
-        uses: docker/build-push-action@v5
-        with:
-          context: .
-          push: true
-          platforms: linux/amd64,linux/arm64
->>>>>>> 0498e8dd
           tags: ${{ steps.docker_tags.outputs.DOCKER_TAGS }} 